--- conflicted
+++ resolved
@@ -1,22 +1,13 @@
 {
   "name": "v-calendar",
-<<<<<<< HEAD
-  "version": "1.1.0-beta.1",
-=======
-  "version": "1.0.8",
+  "version": "1.1.0-beta.2",
   "private": false,
->>>>>>> 6d517d89
   "description": "A clean and extendable plugin for building simple attributed calendars in Vue.js.",
   "author": "Nathan Reyes <nathanreyes@me.com>",
   "scripts": {
     "serve": "vue-cli-service serve src/lib.js",
-<<<<<<< HEAD
     "build": "yarn build:lib && yarn build:calendar && yarn build:date-picker && yarn build:popover && yarn build:popover-row",
-    "build:lib": "vue-cli-service build --target lib src/lib.js --mode production",
-=======
-    "build": "yarn build:lib && yarn build:calendar && yarn build:date-picker && yarn build:popover && yarn build:popover-ref && yarn build:popover-row",
     "lint": "vue-cli-service lint",
->>>>>>> 6d517d89
     "build:calendar": "vue-cli-service build --target lib --dest lib/components --name calendar src/components/Calendar.vue",
     "build:date-picker": "vue-cli-service build --no-clean --target lib --dest lib/components --name date-picker src/components/DatePicker.vue",
     "build:docs": "vuepress build docs",
@@ -33,34 +24,17 @@
     "lib"
   ],
   "dependencies": {
-<<<<<<< HEAD
-    "date-fns": "^2.6.0",
-    "lodash": "^4.17.15"
-=======
     "core-js": "^3.6.5",
     "date-fns": "^2.8.1",
-    "lodash": "^4.17.15",
-    "popper.js": "^1.16.0"
->>>>>>> 6d517d89
+    "lodash": "^4.17.15"
   },
   "devDependencies": {
     "@babel/plugin-transform-arrow-functions": "^7.8.3",
     "@fullhuman/postcss-purgecss": "^1.3.0",
-<<<<<<< HEAD
     "@popperjs/core": "^2.4.0",
-    "@vue/cli-plugin-babel": "^3.11.0",
-    "@vue/cli-plugin-eslint": "^3.11.0",
-    "@vue/cli-plugin-unit-jest": "^3.11.0",
-    "@vue/cli-service": "^3.11.0",
-    "@vue/eslint-config-airbnb": "^4.0.0",
-    "@vue/test-utils": "1.0.0-beta.29",
-    "@vuepress/plugin-google-analytics": "^1.2.0",
     "babel-core": "^7.0.0-0",
-    "babel-eslint": "^10.0.3",
     "babel-jest": "^22.0.4",
-    "postcss-preset-env": "^6.6.0",
     "tailwindcss": "^1.5.1",
-=======
     "@vue/cli-plugin-babel": "~4.5.4",
     "@vue/cli-plugin-eslint": "~4.5.4",
     "@vue/cli-plugin-unit-jest": "~4.5.4",
@@ -73,8 +47,6 @@
     "eslint-plugin-import": "^2.20.2",
     "eslint-plugin-vue": "^6.2.2",
     "postcss-preset-env": "^6.7.0",
-    "tailwindcss": "1.1.4",
->>>>>>> 6d517d89
     "vuepress": "1.2.0",
     "webpack-bundle-analyzer": "^3.8.0"
   },
