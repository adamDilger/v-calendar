{
  "name": "v-calendar",
  "version": "1.0.0-beta.19",
  "description": "A clean and extendable plugin for building simple attributed calendars in Vue.js.",
  "keywords": [
    "vue",
    "vuejs",
    "plugin",
    "calendar",
    "datepicker",
    "date picker",
    "highlights",
    "dots",
    "bars",
    "indicators"
  ],
  "homepage": "https://vcalendar.io",
  "author": "Nathan Reyes <nathanreyes@me.com>",
  "main": "lib/v-calendar.umd.min.js",
  "files": [
    "src",
    "lib"
  ],
  "repository": {
    "type": "git",
    "url": "https://github.com/nathanreyes/v-calendar"
  },
  "private": false,
  "license": "MIT",
  "publishConfig": {
    "tag": "next"
  },
  "scripts": {
    "serve": "vue-cli-service serve src/lib.js",
    "build": "yarn build:lib && yarn build:calendar && yarn build:date-picker && yarn build:popover && yarn build:popover-ref && yarn build:popover-row",
    "build:lib": "vue-cli-service build --target lib src/lib.js --mode production",
    "build:calendar": "vue-cli-service build --target lib --dest lib/components --name calendar src/components/Calendar.vue",
    "build:date-picker": "vue-cli-service build --no-clean --target lib --dest lib/components --name date-picker src/components/DatePicker.vue",
    "build:popover": "vue-cli-service build --no-clean --target lib --dest lib/components --name popover src/components/Popover.vue",
    "build:popover-ref": "vue-cli-service build --no-clean --target lib --dest lib/components --name popover-ref src/components/PopoverRef.vue",
    "build:popover-row": "vue-cli-service build --no-clean --target lib --dest lib/components --name popover-row src/components/PopoverRow.vue",
    "test": "vue-cli-service test:unit --watch",
    "lint": "vue-cli-service lint",
    "dev": "vuepress dev docs",
    "build:docs": "vuepress build docs",
    "deploy:docs": "vuepress build docs && netlify deploy"
  },
  "dependencies": {
    "lodash": "^4.17.11",
    "popper.js": "^1.14.7"
  },
  "devDependencies": {
<<<<<<< HEAD
    "@fullhuman/postcss-purgecss": "^1.3.0",
    "@vue/cli-plugin-babel": "^3.11.0",
    "@vue/cli-plugin-eslint": "^3.11.0",
    "@vue/cli-plugin-unit-jest": "^3.11.0",
    "@vue/cli-service": "^3.11.0",
=======
    "@babel/plugin-transform-arrow-functions": "^7.2.0",
    "@fullhuman/postcss-purgecss": "^1.1.0",
    "@vue/cli-plugin-babel": "^3.4.0",
    "@vue/cli-plugin-eslint": "^3.4.0",
    "@vue/cli-plugin-unit-jest": "^3.4.0",
    "@vue/cli-service": "^3.4.0",
>>>>>>> e8f08138
    "@vue/eslint-config-airbnb": "^4.0.0",
    "@vue/test-utils": "1.0.0-beta.29",
    "babel-core": "^7.0.0-0",
    "babel-eslint": "^10.0.3",
    "babel-jest": "^22.0.4",
    "postcss-preset-env": "^6.6.0",
    "tailwindcss": "^1.0.0-beta.3",
    "vuepress": "^1.0.0-alpha.46"
  },
  "peerDependencies": {
    "vue": "^2.5.18"
  },
  "browserslist": [
    ">1%",
    "not ie 11",
    "not op_mini all"
  ]
}<|MERGE_RESOLUTION|>--- conflicted
+++ resolved
@@ -50,20 +50,12 @@
     "popper.js": "^1.14.7"
   },
   "devDependencies": {
-<<<<<<< HEAD
+    "@babel/plugin-transform-arrow-functions": "^7.2.0",
     "@fullhuman/postcss-purgecss": "^1.3.0",
     "@vue/cli-plugin-babel": "^3.11.0",
     "@vue/cli-plugin-eslint": "^3.11.0",
     "@vue/cli-plugin-unit-jest": "^3.11.0",
     "@vue/cli-service": "^3.11.0",
-=======
-    "@babel/plugin-transform-arrow-functions": "^7.2.0",
-    "@fullhuman/postcss-purgecss": "^1.1.0",
-    "@vue/cli-plugin-babel": "^3.4.0",
-    "@vue/cli-plugin-eslint": "^3.4.0",
-    "@vue/cli-plugin-unit-jest": "^3.4.0",
-    "@vue/cli-service": "^3.4.0",
->>>>>>> e8f08138
     "@vue/eslint-config-airbnb": "^4.0.0",
     "@vue/test-utils": "1.0.0-beta.29",
     "babel-core": "^7.0.0-0",
