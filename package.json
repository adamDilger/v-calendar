{
  "name": "v-calendar",
  "version": "1.0.8",
  "description": "A clean and extendable plugin for building simple attributed calendars in Vue.js.",
  "keywords": [
    "vue",
    "vuejs",
    "plugin",
    "calendar",
    "datepicker",
    "date picker",
    "highlights",
    "dots",
    "bars",
    "indicators"
  ],
  "homepage": "https://vcalendar.io",
  "author": "Nathan Reyes <nathanreyes@me.com>",
  "main": "lib/v-calendar.umd.min.js",
  "files": [
    "src",
    "lib"
  ],
  "repository": {
    "type": "git",
    "url": "https://github.com/nathanreyes/v-calendar"
  },
  "private": false,
  "license": "MIT",
  "scripts": {
    "serve": "vue-cli-service serve src/lib.js",
    "build": "yarn build:lib && yarn build:calendar && yarn build:date-picker && yarn build:popover && yarn build:popover-ref && yarn build:popover-row",
    "build:lib": "vue-cli-service build --target lib src/lib.js --mode production",
    "build:calendar": "vue-cli-service build --target lib --dest lib/components --name calendar src/components/Calendar.vue",
    "build:date-picker": "vue-cli-service build --no-clean --target lib --dest lib/components --name date-picker src/components/DatePicker.vue",
    "build:popover": "vue-cli-service build --no-clean --target lib --dest lib/components --name popover src/components/Popover.vue",
    "build:popover-ref": "vue-cli-service build --no-clean --target lib --dest lib/components --name popover-ref src/components/PopoverRef.vue",
    "build:popover-row": "vue-cli-service build --no-clean --target lib --dest lib/components --name popover-row src/components/PopoverRow.vue",
    "test": "vue-cli-service test:unit --watch",
    "lint": "vue-cli-service lint",
    "dev": "vuepress dev docs",
    "build:docs": "vuepress build docs",
    "deploy:docs": "vuepress build docs && netlify deploy"
  },
  "dependencies": {
    "date-fns": "^2.6.0",
<<<<<<< HEAD
    "lodash": "^4.17.11",
    "@popperjs/core": "^2.4.0"
=======
    "lodash": "^4.17.15",
    "popper.js": "^1.14.7"
>>>>>>> 07e676e0
  },
  "devDependencies": {
    "@babel/plugin-transform-arrow-functions": "^7.2.0",
    "@fullhuman/postcss-purgecss": "^1.3.0",
    "@vue/cli-plugin-babel": "^3.11.0",
    "@vue/cli-plugin-eslint": "^3.11.0",
    "@vue/cli-plugin-unit-jest": "^3.11.0",
    "@vue/cli-service": "^3.11.0",
    "@vue/eslint-config-airbnb": "^4.0.0",
    "@vue/test-utils": "1.0.0-beta.29",
    "@vuepress/plugin-google-analytics": "^1.2.0",
    "babel-core": "^7.0.0-0",
    "babel-eslint": "^10.0.3",
    "babel-jest": "^22.0.4",
    "postcss-preset-env": "^6.6.0",
    "tailwindcss": "1.1.4",
    "vuepress": "1.2.0",
    "webpack-bundle-analyzer": "^3.8.0"
  },
  "peerDependencies": {
    "vue": "^2.5.18"
  },
  "browserslist": [
    ">1%",
    "not ie 11",
    "not op_mini all"
  ]
}<|MERGE_RESOLUTION|>--- conflicted
+++ resolved
@@ -44,13 +44,8 @@
   },
   "dependencies": {
     "date-fns": "^2.6.0",
-<<<<<<< HEAD
-    "lodash": "^4.17.11",
+    "lodash": "^4.17.15",
     "@popperjs/core": "^2.4.0"
-=======
-    "lodash": "^4.17.15",
-    "popper.js": "^1.14.7"
->>>>>>> 07e676e0
   },
   "devDependencies": {
     "@babel/plugin-transform-arrow-functions": "^7.2.0",
