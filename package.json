{
  "name": "v-calendar",
<<<<<<< HEAD
  "version": "0.9.7",
=======
  "version": "1.0.0-beta.23",
>>>>>>> e57311ac
  "description": "A clean and extendable plugin for building simple attributed calendars in Vue.js.",
  "keywords": [
    "vue",
    "vuejs",
    "plugin",
    "calendar",
    "datepicker",
    "date picker",
    "highlights",
    "dots",
    "bars",
    "indicators"
  ],
  "homepage": "https://vcalendar.io",
  "author": "Nathan Reyes <nathanreyes@me.com>",
  "main": "lib/v-calendar.umd.min.js",
  "files": [
    "src",
    "lib"
  ],
  "repository": {
    "type": "git",
    "url": "https://github.com/nathanreyes/v-calendar"
  },
  "private": false,
  "license": "MIT",
  "publishConfig": {
    "tag": "next"
  },
  "scripts": {
    "serve": "vue-cli-service serve src/lib.js",
    "build": "yarn build:lib && yarn build:calendar && yarn build:date-picker && yarn build:popover && yarn build:popover-ref && yarn build:popover-row",
    "build:lib": "vue-cli-service build --target lib src/lib.js --mode production",
    "build:calendar": "vue-cli-service build --target lib --dest lib/components --name calendar src/components/Calendar.vue",
    "build:date-picker": "vue-cli-service build --no-clean --target lib --dest lib/components --name date-picker src/components/DatePicker.vue",
    "build:popover": "vue-cli-service build --no-clean --target lib --dest lib/components --name popover src/components/Popover.vue",
    "build:popover-ref": "vue-cli-service build --no-clean --target lib --dest lib/components --name popover-ref src/components/PopoverRef.vue",
    "build:popover-row": "vue-cli-service build --no-clean --target lib --dest lib/components --name popover-row src/components/PopoverRow.vue",
    "test": "vue-cli-service test:unit --watch",
    "lint": "vue-cli-service lint",
    "dev": "vuepress dev docs",
    "build:docs": "vuepress build docs",
    "deploy:docs": "vuepress build docs && netlify deploy"
  },
  "dependencies": {
    "date-fns": "^2.6.0",
    "lodash": "^4.17.11",
    "popper.js": "^1.14.7"
  },
  "devDependencies": {
    "@babel/plugin-transform-arrow-functions": "^7.2.0",
    "@fullhuman/postcss-purgecss": "^1.3.0",
    "@vue/cli-plugin-babel": "^3.11.0",
    "@vue/cli-plugin-eslint": "^3.11.0",
    "@vue/cli-plugin-unit-jest": "^3.11.0",
    "@vue/cli-service": "^3.11.0",
    "@vue/eslint-config-airbnb": "^4.0.0",
    "@vue/test-utils": "1.0.0-beta.29",
    "@vuepress/plugin-google-analytics": "^1.2.0",
    "babel-core": "^7.0.0-0",
    "babel-eslint": "^10.0.3",
    "babel-jest": "^22.0.4",
    "postcss-preset-env": "^6.6.0",
    "tailwindcss": "1.1.4",
    "vuepress": "1.2.0"
  },
  "peerDependencies": {
    "vue": "^2.5.18"
  },
  "browserslist": [
    ">1%",
    "not ie 11",
    "not op_mini all"
  ]
}<|MERGE_RESOLUTION|>--- conflicted
+++ resolved
@@ -1,10 +1,6 @@
 {
   "name": "v-calendar",
-<<<<<<< HEAD
-  "version": "0.9.7",
-=======
   "version": "1.0.0-beta.23",
->>>>>>> e57311ac
   "description": "A clean and extendable plugin for building simple attributed calendars in Vue.js.",
   "keywords": [
     "vue",
