<<<<<<< HEAD
DONE - Popover infringes on trigger content
DONE - Find solution for popover content styling without overflow = hidden
DONE - Fix header title nav appearance
=======
- Add ordinalWeekday and ordinalWeekdayFromEnd props to dayInfo
>>>>>>> 5efe9656

CALENDAR

DATEPICKER
DONE - Add missing props for DatePicker component
DONE - Provide option for hiding/showing hover for each attribute (use for datepicker drag attribute)
DONE - Array of disabled dates and date ranges
DONE - Adjust hover to highlight size
DONE - Allow for custom first day of the week
DONE - Fix paging bug
DONE - Configure calendar examples by using 'Vue.use(VCalendar)'
DONE - Min and max allowed pages
DONE - Assign default page depending on date picker selection

FIXES:

Day cell overflow problem:
For c-day classes, there is catch with setting overflow: hidden.
If it is set, then sometimes a blank line can appear between day cell highlights.
If it is not set, then transparent backgrounds can interfere with each other during animations.

THOUGHTS:

An attribute date specified as a range may also specify a filter function that slices up that range.
If a filter function is specified, then a new scanEnd date will need to be calculated using a maxLength
parameter on the date in order to know when to stop testing for a date match on that attribute.<|MERGE_RESOLUTION|>--- conflicted
+++ resolved
@@ -1,10 +1,7 @@
-<<<<<<< HEAD
 DONE - Popover infringes on trigger content
 DONE - Find solution for popover content styling without overflow = hidden
 DONE - Fix header title nav appearance
-=======
 - Add ordinalWeekday and ordinalWeekdayFromEnd props to dayInfo
->>>>>>> 5efe9656
 
 CALENDAR
 
