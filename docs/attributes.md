--- conflicted
+++ resolved
@@ -655,20 +655,4 @@
 
 ### Additional Options
 
-<<<<<<< HEAD
-These are the additional configuration options you may use for further popover customization:
-
-| Property | Type | Description |
-| --- | --- | --- |
-| `label` | String | Content to display in the popover. |
-| `labelClass` | String | Class to apply to the label. |
-| `labelStyle` | Object | Inline style to apply to the label. |
-| `hideIndicator` | Boolean | Hides the indicator that appears to the left of the label. |
-| `isInteractive` | Boolean | Allows user to interactive with the popover contents. For example, this keeps the popover open when user hovers over the popover when `visibility === "hover"`, instead of hiding it by default. |
-| `visibility` | String | Visibility mode for the popover (`"hover-focus"`, `"hover"`, `"focus"`, `"click"`, `"visible"`, `"hidden"`). |
-| `placement` | String | Default or suggested placement of the popover. This may change as the browser window dimensions change. [Valid placements](https://popper.js.org/docs/v2/constructors/#placement) include `auto`, `top`, `right`, `bottom`, `left`. Each placement can have suffixed variations `-start` or `-end`. |
-| `positionFixed` | Boolean | Display the popover in `fixed` mode. Reference [`popper.js`](https://popper.js.org/docs/v2/constructors/#strategy) for more details. |
-| `modifiers` | Array | Modifiers used to modify the behavior of [`popper.js`](https://popper.js.org/docs/v2/modifiers). |
-=======
-Reference [API](api/attribute.html#popover) for a complete list of popover options.
->>>>>>> 2333e1cc
+Reference [API](api/attribute.html#popover) for a complete list of popover options.