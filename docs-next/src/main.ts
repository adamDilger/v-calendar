import { createApp } from 'vue';
import App from './App.vue';
import router from './router';
<<<<<<< HEAD
import {
  SetupCalendar,
  Calendar,
  DatePicker,
  popoverDirective,
} from '../../src/index';
=======
>>>>>>> 61b0a885
import './assets/styles/tailwind.css';

import { SetupCalendar, Calendar, DatePicker } from '../../src/index.ts';
import '../../src/styles/main.css';
// import {
//   SetupCalendar,
//   Calendar,
//   DatePicker,
// } from '../../dist/v-calendar.es.js';
// import '../../dist/style.css';

const defaults = {
  // titlePosition: 'right',
};
createApp(App)
  .use(SetupCalendar, defaults)
  .component('Calendar', Calendar)
  .component('DatePicker', DatePicker)
  .directive('popover', popoverDirective)
  .use(router)
  .mount('#app');<|MERGE_RESOLUTION|>--- conflicted
+++ resolved
@@ -1,18 +1,9 @@
 import { createApp } from 'vue';
 import App from './App.vue';
 import router from './router';
-<<<<<<< HEAD
-import {
-  SetupCalendar,
-  Calendar,
-  DatePicker,
-  popoverDirective,
-} from '../../src/index';
-=======
->>>>>>> 61b0a885
 import './assets/styles/tailwind.css';
 
-import { SetupCalendar, Calendar, DatePicker } from '../../src/index.ts';
+import { SetupCalendar, Calendar, DatePicker, popoverDirective } from '../../src/index.ts';
 import '../../src/styles/main.css';
 // import {
 //   SetupCalendar,
