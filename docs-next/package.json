{
  "name": "docs-next",
  "version": "0.0.0",
  "scripts": {
    "dev": "vite",
    "build": "vue-tsc --noEmit && vite build",
    "serve": "vite preview"
  },
  "dependencies": {
    "@tailwindcss/forms": "^0.3.3",
<<<<<<< HEAD
    "vue": "^3.2.23",
=======
    "vue": "^3.2.29",
>>>>>>> 61b0a885
    "vue-router": "4"
  },
  "devDependencies": {
    "@vitejs/plugin-vue": "^2.1.0",
    "autoprefixer": "^10.3.1",
    "postcss": "^8.3.6",
    "postcss-nested": "^5.0.6",
    "tailwindcss": "^2.2.7",
    "typescript": "^4.3.2",
    "vite": "^2.7.13",
    "vite-plugin-md": "^0.10.0",
    "vue-tsc": "^0.2.2"
  }
}<|MERGE_RESOLUTION|>--- conflicted
+++ resolved
@@ -8,11 +8,7 @@
   },
   "dependencies": {
     "@tailwindcss/forms": "^0.3.3",
-<<<<<<< HEAD
-    "vue": "^3.2.23",
-=======
     "vue": "^3.2.29",
->>>>>>> 61b0a885
     "vue-router": "4"
   },
   "devDependencies": {
