--- conflicted
+++ resolved
@@ -1,10 +1,8 @@
-<<<<<<< HEAD
 ## 0.5.0
-* Add attribute popover support
-=======
+* Add attribute popover support. Closes #13.
+
 ## 0.4.3
 * Fix bug for duplicated weekday label keys. Closes #28.
->>>>>>> ae5faa12
 
 ## 0.4.2
 * Convert event names to all lowercase to support in-DOM templates. Closes #26.
