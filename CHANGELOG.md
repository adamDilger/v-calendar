## 0.3.1
<<<<<<< HEAD
* Fix application of styling for date pickers when not inline. Closes #17.
=======
* Fix bug with duplicate events being fired
>>>>>>> 770981f5

## 0.3.0
* Add support for accepting various defaults when calling Vue.use(VCalendar, { ...defaults... })
* Set default calendar pages to best show date picker values
* Fix issue where inline date picker would not respond to is-expanded. Fixes #8.
* Dismiss popovers on navigation month select and date selection. Fixes #9.
* Fix issue where popover content not properly layered. Fixes #10.
* Add locale detection and support user-supplied locales for month/weekday labels. Fixes #11.

## 0.2.2
* Fix bug where is-expanded prop not working for calendar component

## 0.2.1
* Fix layout bug with navigation panel in Firefox

## 0.2.0
* Simplify header title layout
* Add navigation panel popover with indicators
* Add passive event modifiers for touch events
* Add 'go to today' with header title click
* Add 'hover' as visibility option for popovers
* Redesign popovers to display caret arrows
* Move DateInfo class into separate file
* Fix date logic for range intersections

## 0.1.1
* Add documentation for custom theming
* Restructure docs component hierarchy
* Remove lib files from git tracking
* Fix layout bug in calendar pane
* Fix event forwarding for date picker

## 0.1.0
* Add navigation pickers in calendar headers

## 0.0.9
* Add support for more flexible month/year navigation
* Fix popover visibility bug
* Fix styling bug in date example

## 0.0.8
* Add support for installing via CDN
* Add licensing and copyright to README
* Fix vertically centering header title
* Fix styling bug with date picker
* Fix setup instructions

## 0.0.7
* Add 'theme-styles' prop to calendar for theming
* Remove a number of '...-style' replaced by theme-styles object
* Renamed 'select-mode' prop to 'mode' for datepicker

## 0.0.6
* Fix README

## 0.0.5

* Add tap to dismiss popover
* Add tint color (with blending) for easy date picker styling
* Add support for custom title position (left, center, right)

## 0.0.4

* Fix lib subfolder not published
* Add license declaration
* Add CHANGELOG file<|MERGE_RESOLUTION|>--- conflicted
+++ resolved
@@ -1,9 +1,6 @@
 ## 0.3.1
-<<<<<<< HEAD
+* Fix bug with duplicate events being fired. Closes #15.
 * Fix application of styling for date pickers when not inline. Closes #17.
-=======
-* Fix bug with duplicate events being fired
->>>>>>> 770981f5
 
 ## 0.3.0
 * Add support for accepting various defaults when calling Vue.use(VCalendar, { ...defaults... })
