## 0.4.1
<<<<<<< HEAD
* Add attribute popover support
* Fix bug when processing null attributes in date pickers
=======
* Use local nextTick reference, deleting Vue scope dependency.
* Fix null attribute bug in date picker.
>>>>>>> ef739895

## 0.4.0
* Fix weekday labels not always having same exact width
* Add support for complex attribute dates. Closes #7 and #12.
* Add support for attribute `excludeDates`, date picker `availableDates`. Closes #19.
* Add support for endless date ranges using null for start/end dates. Closes #20.
* Add support for attaching custom data to attributes via `customData` property. Closes #21.
* Add Turkish locale.

## 0.3.3
* Fix duplicate input event for inline date picker

## 0.3.2
* Fix styling bug introduced by v0.3.1.

## 0.3.1
* Fix bug with duplicate events being fired. Closes #15.
* Fix application of styling for date pickers when not inline. Closes #17.

## 0.3.0
* Add support for accepting various defaults when calling Vue.use(VCalendar, { ...defaults... })
* Set default calendar pages to best show date picker values
* Fix issue where inline date picker would not respond to is-expanded. Fixes #8.
* Dismiss popovers on navigation month select and date selection. Fixes #9.
* Fix issue where popover content not properly layered. Fixes #10.
* Add locale detection and support user-supplied locales for month/weekday labels. Fixes #11.

## 0.2.2
* Fix bug where is-expanded prop not working for calendar component

## 0.2.1
* Fix layout bug with navigation panel in Firefox

## 0.2.0
* Simplify header title layout
* Add navigation panel popover with indicators
* Add passive event modifiers for touch events
* Add 'go to today' with header title click
* Add 'hover' as visibility option for popovers
* Redesign popovers to display caret arrows
* Move DateInfo class into separate file
* Fix date logic for range intersections

## 0.1.1
* Add documentation for custom theming
* Restructure docs component hierarchy
* Remove lib files from git tracking
* Fix layout bug in calendar pane
* Fix event forwarding for date picker

## 0.1.0
* Add navigation pickers in calendar headers

## 0.0.9
* Add support for more flexible month/year navigation
* Fix popover visibility bug
* Fix styling bug in date example

## 0.0.8
* Add support for installing via CDN
* Add licensing and copyright to README
* Fix vertically centering header title
* Fix styling bug with date picker
* Fix setup instructions

## 0.0.7
* Add 'theme-styles' prop to calendar for theming
* Remove a number of '...-style' replaced by theme-styles object
* Renamed 'select-mode' prop to 'mode' for datepicker

## 0.0.6
* Fix README

## 0.0.5

* Add tap to dismiss popover
* Add tint color (with blending) for easy date picker styling
* Add support for custom title position (left, center, right)

## 0.0.4

* Fix lib subfolder not published
* Add license declaration
* Add CHANGELOG file<|MERGE_RESOLUTION|>--- conflicted
+++ resolved
@@ -1,11 +1,9 @@
+## 0.4.2
+* Add attribute popover support
+
 ## 0.4.1
-<<<<<<< HEAD
-* Add attribute popover support
-* Fix bug when processing null attributes in date pickers
-=======
 * Use local nextTick reference, deleting Vue scope dependency.
 * Fix null attribute bug in date picker.
->>>>>>> ef739895
 
 ## 0.4.0
 * Fix weekday labels not always having same exact width
