--- conflicted
+++ resolved
@@ -1,13 +1,4 @@
 import { addDays } from 'date-fns';
-<<<<<<< HEAD
-import Theme from '@/utils/theme';
-import Locale from '@/utils/locale';
-import { isObject, isArray, defaultsDeep } from '@/utils/_';
-import { defaultsMixin } from '@/utils/defaults';
-import { popoversMixin } from '@/utils/popovers';
-import { setupScreens } from '@/utils/screens';
-import Attribute from '@/utils/attribute';
-=======
 import Theme from '../theme';
 import Locale from '../locale';
 import { isObject, isArray, defaultsDeep } from '../_';
@@ -15,7 +6,6 @@
 import { popoversMixin } from '../popovers';
 import { setupScreens } from '../screens';
 import Attribute from '../attribute';
->>>>>>> 68cf7609
 
 export const rootMixin = {
   mixins: [defaultsMixin, popoversMixin],
