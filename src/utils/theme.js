import defConfig from '@/utils/defaults/theme';
import {
  isObject,
  isString,
  isUndefined,
  has,
  hasAny,
  get,
  set,
  toPairs,
  defaults,
  defaultsDeep,
  upperFirst,
} from './_';
<<<<<<< HEAD
=======
import defConfig from './defaults/theme';
>>>>>>> 68cf7609

const targetProps = ['base', 'start', 'end', 'startEnd'];
const displayProps = ['class', 'color', 'fillMode'];

function concatClass(obj, prop, className) {
  if (!obj || !prop || !className) return;
  obj[prop] = `${obj[prop] ? `${obj[prop]} ` : ''}${className}`;
}

export default class Theme {
  constructor(config) {
    this._config = defaults(config, defConfig);
    // Make properties of config appear as properties of theme
    toPairs(this._config).forEach(([prop]) => {
      Object.defineProperty(this, prop, {
        enumerable: true,
        get() {
          return this.getConfig(prop, {});
        },
      });
    });
    // Build and cache normalized attributes
    this.buildNormalizedAttrs();
  }

  buildNormalizedAttrs() {
    this.normalizedAttrs = {
      highlight: {
        opts: ['fillMode', 'class', 'contentClass'],
      },
      dot: { opts: ['class'] },
      bar: { opts: ['class'] },
      content: { opts: ['class'] },
    };
    toPairs(this.normalizedAttrs).forEach(([type, config]) => {
      const attr = { base: {}, start: {}, end: {} };
      config.opts.forEach(opt => {
        const prefix = type;
        const suffix = upperFirst(opt);
        const base = this[`${prefix}Base${suffix}`];
        const startEnd = this[`${prefix}StartEnd${suffix}`] || base;
        const start = this[`${prefix}Start${suffix}`] || startEnd;
        const end = this[`${prefix}End${suffix}`] || start;
        if (!isUndefined(base)) {
          attr.base[opt] = base;
        }
        if (!isUndefined(start)) {
          attr.start[opt] = start;
        }
        if (!isUndefined(end)) {
          attr.end[opt] = end;
        }
      });
      config.attr = attr;
    });
  }

  getConfig(
    prop,
    { color = this._config.color, isDark = this._config.isDark },
  ) {
    if (!has(this._config, prop)) return undefined;
    let propVal = get(this._config, prop);
    if (isObject(propVal) && hasAny(propVal, ['light', 'dark'])) {
      propVal = isDark ? propVal.dark : propVal.light;
    }
    if (isString(propVal)) {
      return propVal.replace(/{color}/g, color);
    }
    return propVal;
  }

  mergeTargets(to, from) {
    const config = {};
    defaultsDeep(config, to, from);
    // Combine target classes together
    if (to.class && from.class && !to.class.includes(from.class)) {
      config.class = `${to.class} ${from.class}`;
    }
    return config;
  }

  // Normalizes attribute config to the structure defined by the properties
  normalizeAttr({ config, type }) {
    let rootColor = this.color;
    let root = {};
    // Get the normalized root config
    const normAttr = this.normalizedAttrs[type].attr;
    if (config === true || isString(config)) {
      // Assign default color for booleans or strings
      rootColor = isString(config) ? config : rootColor;
      // Set the default root
      root = { ...normAttr };
    } else if (isObject(config)) {
      if (hasAny(config, targetProps)) {
        // Mixin target configs
        root = { ...config };
      } else {
        // Mixin display configs
        root = {
          base: { ...config },
          start: { ...config },
          end: { ...config },
        };
      }
    } else {
      return null;
    }
    // Fill in missing targets
    defaults(root, { start: root.startEnd, end: root.startEnd }, normAttr);
    // Normalize each target
    toPairs(root).forEach(([targetType, targetConfig]) => {
      let targetColor = rootColor;
      if (targetConfig === true || isString(targetConfig)) {
        targetColor = isString(targetConfig) ? targetConfig : targetColor;
        root[targetType] = { color: targetColor };
      } else if (isObject(targetConfig)) {
        if (hasAny(targetConfig, displayProps)) {
          root[targetType] = { ...targetConfig };
        } else {
          root[targetType] = {};
        }
      }
      // Fill in missing options
      root[targetType] = this.mergeTargets(
        root[targetType],
        normAttr[targetType],
      );
      // Set the theme color if it is missing
      if (!has(root, `${targetType}.color`)) {
        set(root, `${targetType}.color`, targetColor);
      }
    });
    return root;
  }

  getHighlightBgClass(fillMode, config = this._config) {
    switch (fillMode) {
      case 'none':
        return this.getConfig('bgLow', config);
      case 'light':
        return this.getConfig('bgAccentLow', config);
      case 'solid':
        return this.getConfig('bgAccentHigh', config);
      default:
        return '';
    }
  }

  getHighlightContentClass(fillMode, config = this._config) {
    switch (fillMode) {
      case 'none':
        return this.getConfig('contentAccent', config);
      case 'light':
        return this.getConfig('contentAccent', config);
      case 'solid':
        return this.getConfig('contentAccentContrast', config);
      default:
        return '';
    }
  }

  normalizeHighlight(config) {
    const highlight = this.normalizeAttr({
      config,
      type: 'highlight',
    });
    toPairs(highlight).forEach(([_, targetConfig]) => {
      const { fillMode } = defaults(targetConfig, {
        isDark: this.isDark,
        color: this.color,
      });
      concatClass(
        targetConfig,
        'class',
        this.getHighlightBgClass(fillMode, targetConfig),
      );
      concatClass(
        targetConfig,
        'contentClass',
        this.getHighlightContentClass(fillMode, targetConfig),
      );
    });
    return highlight;
  }

  normalizeDot(config) {
    const dot = this.normalizeAttr({
      config,
      type: 'dot',
    });
    toPairs(dot).forEach(([_, targetConfig]) => {
      defaults(targetConfig, { isDark: this.isDark, color: this.color });
      concatClass(
        targetConfig,
        'class',
        this.getConfig('bgAccentHigh', targetConfig),
      );
    });
    return dot;
  }

  normalizeBar(config) {
    const bar = this.normalizeAttr({
      config,
      type: 'bar',
    });
    toPairs(bar).forEach(([_, targetConfig]) => {
      defaults(targetConfig, { isDark: this.isDark, color: this.color });
      concatClass(
        targetConfig,
        'class',
        this.getConfig('bgAccentHigh', targetConfig),
      );
    });
    return bar;
  }

  normalizeContent(config) {
    const content = this.normalizeAttr({
      config,
      type: 'content',
    });
    toPairs(content).forEach(([_, targetConfig]) => {
      defaults(targetConfig, { isDark: this.isDark, color: this.color });
      concatClass(
        targetConfig,
        'class',
        this.getConfig('contentAccent', targetConfig),
      );
    });
    return content;
  }
}<|MERGE_RESOLUTION|>--- conflicted
+++ resolved
@@ -1,4 +1,3 @@
-import defConfig from '@/utils/defaults/theme';
 import {
   isObject,
   isString,
@@ -12,10 +11,7 @@
   defaultsDeep,
   upperFirst,
 } from './_';
-<<<<<<< HEAD
-=======
 import defConfig from './defaults/theme';
->>>>>>> 68cf7609
 
 const targetProps = ['base', 'start', 'end', 'startEnd'];
 const displayProps = ['class', 'color', 'fillMode'];
