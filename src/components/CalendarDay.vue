<template>
<popover
  align='center'
  transition='fade'
  class='c-popover'
  content-offset='7px'
  :visibility='popoverVisibility'
  :content-style='popoverContentStyle'
  :is-interactive='popoverIsInteractive'>
  <div
    class='c-day'
    :style='dayCellStyle'>
    <!-- Background layers -->
    <transition-group
      name='background'
      tag='div'>
      <div
        v-for='(background, i) in backgrounds'
        :key='background.key'
        :class='background.wrapperClass'>
        <div
          class='c-day-background'
          :style='background.style'>
        </div>
      </div>
    </transition-group>
    <!-- Content layer -->
    <div class='c-day-layer c-day-box-center-center'>
      <div
        ref='dayContent'
        class='c-day-content'
        :style='contentStyle_'
        @touchstart.passive='touchstart'
        @touchend.passive='touchend'
        @click='click($event)'
        @mouseenter='mouseenter'
        @mouseleave='mouseleave'>
        {{ label }}
      </div>
    </div>
    <!-- Dots layer -->
    <div
      class='c-day-layer c-day-inactive c-day-box-center-bottom'
      v-if='hasDots'>
      <div
        class='c-day-dots'
        :style='dotsStyle_'>
        <span
          v-for='dot in dots'
          :key='dot.key'
          class='c-day-dot'
          :style='dot.style'>
        </span>
      </div>
    </div>
    <!-- Bars layer -->
    <div
      class='c-day-layer c-day-inactive c-day-box-center-bottom'
      v-if='hasBars'>
      <div
        class='c-day-bars'
        :style='barsStyle_'>
        <span
          v-for='bar in bars'
          :key='bar.key'
          class='c-day-bar'
          :style='bar.style'>
        </span>
      </div>
    </div>
  </div>
  <!-- Popover content -->
  <div slot='popover-content'>
    <div v-for='(popover, i) in popovers' :key='i'>
      <div v-if='popover.label'>
        {{ popover.label }}
      </div>
      <div v-if='popover.component'>
        <component
          :is='content.component'
          :dayInfo='dayInfo'
          :attribute='popover.attribute'>
        </component>
      </div>
    </div>
  </div>
</popover>
</template>

<script>
import Popover from './Popover';
import defaults from '../utils/defaults';
import { arrayHasItems, objectFromArray, getLastArrayItem } from '../utils/helpers';
import { isString, isFunction } from '../utils/typeCheckers';

export default {
  components: {
    Popover,
  },
  props: {
    dayInfo: { type: Object, required: true },
    attributes: Object,
    styles: Object,
  },
  data() {
    return {
      backgrounds: [],
      dots: [],
      bars: [],
      popovers: [],
      contentStyle: null,
      contentHoverStyle: null,
      isHovered: false,
      touchState: null,
      touchCount: 0,
    };
  },
  computed: {
    label() {
      return this.dayInfo.label;
    },
    dateTime() {
      return this.dayInfo.dateTime;
    },
    inMonth() {
      return this.dayInfo.inMonth;
    },
    dayCellStyle() {
      return this.inMonth ? this.styles.dayCell : {
        ...this.styles.dayCell,
        ...this.styles.dayCellNotInMonth,
      };
    },
    contentStyle_() {
      let style = this.contentStyle;
      if (this.isHovered) style = { ...style, ...this.contentHoverStyle };
      return style;
    },
    attributesList() {
      return this.attributes.find(this.dayInfo);
    },
    attributesMap() {
      return objectFromArray(this.attributesList);
    },
    hasBackgrounds() {
      return arrayHasItems(this.backgrounds);
    },
    hasDots() {
      return arrayHasItems(this.dots);
    },
    dotsStyle_() {
      return this.styles.dots;
    },
    hasBars() {
      return arrayHasItems(this.bars);
    },
    barsStyle_() {
      return this.styles.bars;
    },
    highlights() {
      return this.hasBackgrounds ?
        this.backgrounds.map(b => b.highlight) :
        [];
    },
    activePopover() {
      return getLastArrayItem(this.popovers);
    },
    popoverVisibility() {
      if (arrayHasItems(this.popovers) && this.popovers.some(p => p.label || p.component)) return 'hover';
      return 'hidden';
    },
    popoverContentStyle() {
      return this.activePopover && this.activePopover.contentStyle;
    },
    popoverIsInteractive() {
      return (this.activePopover && this.popovers.some(p => p.isInteractive));
    },
    eventDayInfo() {
      return {
        ...this.dayInfo,
        el: this.$refs.dayContent,
      };
    },
  },
  watch: {
    attributes() {
      this.processAttributes();
    },
    styles() {
      this.processAttributes();
    },
    attributesMap(val) {
      this.$emit('dayUpdated', this.eventDayInfo, val);
    },
  },
  created() {
    this.processAttributes();
  },
  methods: {
    touchstart(e) {
      const t = e.targetTouches[0];
      this.touchState = {
        started: true,
        startedOn: new Date(),
        startX: t.screenX,
        startY: t.screenY,
        x: t.screenX,
        y: t.screenY,
      };
    },
    touchend(e) {
      if (!this.touchState || !this.touchState.started) return;
      const t = e.changedTouches[0];
      const state = this.touchState;
      state.x = t.screenX;
      state.y = t.screenY;
      state.tapDetected = new Date() - state.startedOn <= defaults.maxTapDuration &&
        Math.abs(state.x - state.startX) <= defaults.maxTapTolerance &&
        Math.abs(state.y - state.startY) <= defaults.maxTapTolerance;
      if (state.tapDetected) {
        this.$emit('dayselect', this.dayInfo, this.attributesMap);
      }
      state.started = false;
    },
    click() {
      if (this.touchState && this.touchState.tapDetected) return;
<<<<<<< HEAD
      this.$emit('daySelect', this.eventDayInfo, this.attributesMap);
    },
    mouseenter() {
      this.isHovered = true;
      this.$emit('dayMouseEnter', this.eventDayInfo, this.attributesMap);
    },
    mouseleave() {
      this.isHovered = false;
      this.$emit('dayMouseLeave', this.eventDayInfo, this.attributesMap);
=======
      this.$emit('dayselect', this.dayInfo, this.attributesMap);
    },
    mouseenter() {
      this.isHovered = true;
      this.$emit('daymouseenter', this.dayInfo, this.attributesMap);
    },
    mouseleave() {
      this.isHovered = false;
      this.$emit('daymouseleave', this.dayInfo, this.attributesMap);
>>>>>>> 8553a48c
    },
    processAttributes() {
      const backgrounds = [];
      const dots = [];
      const bars = [];
      const popovers = [];
      const contentStyles = [];
      const contentHoverStyles = [];
      // Get the day attributes
      this
        .attributesList
        .forEach((attribute) => {
          // Add background for highlight if needed
          if (attribute.highlight) backgrounds.push(this.getBackground(attribute));
          // Add dot if needed
          if (attribute.dot) dots.push(this.getDot(attribute));
          // Add bar if needed
          if (attribute.bar) bars.push(this.getBar(attribute));
          // Add popover if needed
          if (attribute.popover) popovers.push(this.getPopover(attribute));
          // Add content style if needed
          if (attribute.contentStyle) contentStyles.push(attribute.contentStyle);
          // Add content hover style if needed
          if (attribute.contentHoverStyle) contentHoverStyles.push(attribute.contentHoverStyle);
        });
      // Assign day attributes
      this.backgrounds = backgrounds;
      this.dots = dots;
      this.bars = bars;
      this.popovers = popovers;
      this.contentStyle = Object.assign({}, this.styles.dayContent, ...contentStyles);
      this.contentHoverStyle = Object.assign({}, this.styles.dayContentHover, ...contentHoverStyles);
    },
    getBackground(attribute) {
      // Initialize the background object
      const highlight = attribute.highlight;
      const dateInfo = attribute.targetDate;
      const background = {
        key: attribute.key,
        highlight,
        style: {
          width: highlight.height,
          height: highlight.height,
          backgroundColor: highlight.backgroundColor,
          borderColor: highlight.borderColor,
          borderWidth: highlight.borderWidth,
          borderStyle: highlight.borderStyle,
          borderRadius: highlight.borderRadius,
        },
      };
      if (dateInfo.isDate) {
        background.wrapperClass = `c-day-layer c-day-box-center-center${highlight.animated ? ' c-day-scale-enter c-day-scale-leave' : ''}`;
      } else {
        const onStart = dateInfo.startTime === this.dateTime;
        const onEnd = dateInfo.endTime === this.dateTime;
        const borderWidth = background.style.borderWidth;
        const borderRadius = background.style.borderRadius;
        const endWidth = '95%';
        // Is the day date on the highlight start and end date
        if (onStart && onEnd) {
          background.wrapperClass = `c-day-layer c-day-box-center-center${highlight.animated ? ' c-day-scale-enter c-day-scale-leave' : ''}`;
          background.style.width = endWidth;
          background.style.borderWidth = borderWidth;
          background.style.borderRadius = `${borderRadius} ${borderRadius} ${borderRadius} ${borderRadius}`;
        // Is the day date on the highlight start date
        } else if (onStart) {
          background.wrapperClass = `c-day-layer c-day-box-right-center shift-right${highlight.animated ? ' c-day-slide-left-enter' : ''}`;
          background.style.width = endWidth;
          background.style.borderWidth = `${borderWidth} 0 ${borderWidth} ${borderWidth}`;
          background.style.borderRadius = `${borderRadius} 0 0 ${borderRadius}`;
        // Is the day date on the highlight end date
        } else if (onEnd) {
          background.wrapperClass = `c-day-layer c-day-box-left-center shift-left${highlight.animated ? ' c-day-slide-right-enter' : ''}`;
          background.style.width = endWidth;
          background.style.borderWidth = `${borderWidth} ${borderWidth} ${borderWidth} 0`;
          background.style.borderRadius = `0 ${borderRadius} ${borderRadius} 0`;
        // Is the day date between the highlight start/end dates
        } else {
          background.wrapperClass = 'c-day-layer c-day-box-center-center shift-left-right';
          background.style.width = '100%';
          background.style.borderWidth = `${borderWidth} 0`;
          background.style.borderRadius = '0';
        }
      }
      return background;
    },
    getDot(attribute) {
      return {
        key: attribute.key,
        dot: attribute.dot,
        style: {
          width: attribute.dot.diameter,
          height: attribute.dot.diameter,
          backgroundColor: attribute.dot.backgroundColor,
          borderColor: attribute.dot.borderColor,
          borderWidth: attribute.dot.borderWidth,
          borderStyle: attribute.dot.borderStyle,
          borderRadius: attribute.dot.borderRadius,
        },
      };
    },
    getBar(attribute) {
      return {
        key: attribute.key,
        bar: attribute.bar,
        style: {
          height: attribute.bar.height,
          backgroundColor: attribute.bar.backgroundColor,
          borderColor: attribute.bar.borderColor,
          borderWidth: attribute.bar.borderWidth,
          borderStyle: attribute.bar.borderStyle,
        },
      };
    },
    getPopover(attribute) {
      const {
        label,
        component,
        contentStyle,
        isDark,
        isInteractive,
      } = attribute.popover;
      const popover = {
        key: attribute.key,
        attribute,
        isDark,
        isInteractive,
        contentStyle: contentStyle || {
          color: '#333333',
          fontSize: '.8rem',
          whiteSpace: 'nowrap',
          ...(isDark ? {
            color: '#fafafa',
            backgroundColor: '#333333',
          } : null),
        },
      };
      if (isString(label)) popover.label = label;
      else if (isFunction(label)) popover.label = label(attribute, this.dayInfo);
      if (component) popover.component = component;
      return popover;
    },
  },
};
</script>

<style lang='sass' scoped>

@import '../styles/vars.sass'

=box($justify: center, $align: center)
  display: flex
  justify-content: $justify
  align-items: $align

.c-popover
  flex: 1
  // height: $dayHeight

.c-day
  position: relative
  overflow: hidden
  height: $dayHeight

.c-day-layer
  position: absolute
  left: 0
  right: 0
  top: 0
  bottom: 0

.c-day-inactive
  pointer-events: none

.c-day-box-center-center
  +box()
  transform-origin: 50% 50%

.c-day-box-left-center
  +box(flex-start)
  transform-origin: 0% 50%

.c-day-box-right-center
  +box(flex-end)
  transform-origin: 100% 50%

.c-day-box-center-bottom
  +box(center, flex-end)

.c-day-background
  transition: height $backgroundTransitionTime, background-color $backgroundTransitionTime

.shift-left
  margin-left: -1px

.shift-right
  margin-right: -1px

.shift-left-right
  margin: 0 -1px

.c-day-dots
  +box()

.c-day-dot
  width: $dotDiameter
  height: $dotDiameter
  border-radius: $dotBorderRadius
  background-color: $dotBackgroundColor
  &:not(:last-child)
    margin-right: $dotSpacing

.c-day-bars
  +box(flex-start)
  width: $barWidth

.c-day-bar
  flex-grow: 1
  height: $barHeight
  background-color: $barBackgroundColor

.c-day-content
  +box()
  width: $dayContentWidth
  height: $dayContentHeight
  font-size: $dayContentFontSize
  font-weight: $dayContentFontWeight
  border-radius: $dayContentBorderRadius
  transition: all $dayContentTransitionTime
  user-select: none
  cursor: default

.c-day-popover
  opacity: 1

// TRANSITION ANIMATIONS

.background-enter-active

  &.c-day-fade-enter
    transition: $fadeTransition

  &.c-day-slide-right-enter
    animation: $slideRightEnterAnimation

  &.c-day-slide-left-enter
    animation: $slideLeftEnterAnimation

  &.c-day-scale-enter
    animation: $scaleEnterAnimation

.background-leave-active
  &.c-day-fade-leave
    transition: $fadeTransition

  &.c-day-scale-leave
    animation: $scaleLeaveAnimation

.background-enter
  &.c-day-fade-enter
    opacity: 0

.background-leave-to
  &.c-day-fade-leave
    opacity: 0

</style><|MERGE_RESOLUTION|>--- conflicted
+++ resolved
@@ -44,7 +44,7 @@
       v-if='hasDots'>
       <div
         class='c-day-dots'
-        :style='dotsStyle_'>
+        :style='dotsStyle'>
         <span
           v-for='dot in dots'
           :key='dot.key'
@@ -59,7 +59,7 @@
       v-if='hasBars'>
       <div
         class='c-day-bars'
-        :style='barsStyle_'>
+        :style='barsStyle'>
         <span
           v-for='bar in bars'
           :key='bar.key'
@@ -71,17 +71,42 @@
   </div>
   <!-- Popover content -->
   <div slot='popover-content'>
-    <div v-for='(popover, i) in popovers' :key='i'>
-      <div v-if='popover.label'>
+    <!-- Popover header label -->
+    <div class='c-day-popover-header'>{{ longLabel }}</div>
+    <!-- Popover content rows -->
+    <div
+      :class='["c-day-popover-row", { "selectable": popover.onSelect }]'
+      v-for='(popover, i) in popovers'
+      :key='i'
+      @click='popoverClick(popover)'>
+      <!-- Popover indicator -->
+      <div
+        class='c-day-popover-indicator'
+        v-if='popover.indicatorStyle'>
+        <span :style='popover.indicatorStyle'></span>
+      </div>
+      <!-- Popover label -->
+      <div
+        class='c-day-popover-content'
+        :style='popover.labelStyle'
+        v-if='popover.label'>
         {{ popover.label }}
       </div>
-      <div v-if='popover.component'>
+      <!-- Popover component -->
+      <div
+        class='c-day-popover-content'
+        v-if='popover.component'>
         <component
           :is='content.component'
           :dayInfo='dayInfo'
           :attribute='popover.attribute'>
         </component>
       </div>
+      <a
+        v-if='popover.onDelete'
+        :class='["c-delete", "is-" + popover.size, { "is-disabled": popover.deleteDisabled}]'
+        @click.stop='popoverDelete(popover)'>
+      </a>
     </div>
   </div>
 </popover>
@@ -125,6 +150,10 @@
     inMonth() {
       return this.dayInfo.inMonth;
     },
+    longLabel() {
+      const options = { weekday: 'short', year: 'numeric', month: 'short', day: 'numeric' };
+      return this.dayInfo.date.toLocaleDateString(window.navigator.userLanguage || window.navigator.language, options);
+    },
     dayCellStyle() {
       return this.inMonth ? this.styles.dayCell : {
         ...this.styles.dayCell,
@@ -148,14 +177,17 @@
     hasDots() {
       return arrayHasItems(this.dots);
     },
-    dotsStyle_() {
+    dotsStyle() {
       return this.styles.dots;
     },
     hasBars() {
       return arrayHasItems(this.bars);
     },
-    barsStyle_() {
+    barsStyle() {
       return this.styles.bars;
+    },
+    popoverContentStyle() {
+      return this.styles.dayPopoverContent;
     },
     highlights() {
       return this.hasBackgrounds ?
@@ -168,9 +200,6 @@
     popoverVisibility() {
       if (arrayHasItems(this.popovers) && this.popovers.some(p => p.label || p.component)) return 'hover';
       return 'hidden';
-    },
-    popoverContentStyle() {
-      return this.activePopover && this.activePopover.contentStyle;
     },
     popoverIsInteractive() {
       return (this.activePopover && this.popovers.some(p => p.isInteractive));
@@ -224,17 +253,6 @@
     },
     click() {
       if (this.touchState && this.touchState.tapDetected) return;
-<<<<<<< HEAD
-      this.$emit('daySelect', this.eventDayInfo, this.attributesMap);
-    },
-    mouseenter() {
-      this.isHovered = true;
-      this.$emit('dayMouseEnter', this.eventDayInfo, this.attributesMap);
-    },
-    mouseleave() {
-      this.isHovered = false;
-      this.$emit('dayMouseLeave', this.eventDayInfo, this.attributesMap);
-=======
       this.$emit('dayselect', this.dayInfo, this.attributesMap);
     },
     mouseenter() {
@@ -244,7 +262,6 @@
     mouseleave() {
       this.isHovered = false;
       this.$emit('daymouseleave', this.dayInfo, this.attributesMap);
->>>>>>> 8553a48c
     },
     processAttributes() {
       const backgrounds = [];
@@ -264,7 +281,7 @@
           // Add bar if needed
           if (attribute.bar) bars.push(this.getBar(attribute));
           // Add popover if needed
-          if (attribute.popover) popovers.push(this.getPopover(attribute));
+          if (attribute.popover) popovers.unshift(this.getPopover(attribute));
           // Add content style if needed
           if (attribute.contentStyle) contentStyles.push(attribute.contentStyle);
           // Add content hover style if needed
@@ -362,30 +379,86 @@
     getPopover(attribute) {
       const {
         label,
+        labelStyle,
         component,
-        contentStyle,
-        isDark,
+        hideIndicator,
+        size,
+        selectDisabled,
+        onSelect,
+        deleteDisabled,
+        onDelete,
         isInteractive,
       } = attribute.popover;
       const popover = {
         key: attribute.key,
         attribute,
-        isDark,
-        isInteractive,
-        contentStyle: contentStyle || {
-          color: '#333333',
-          fontSize: '.8rem',
-          whiteSpace: 'nowrap',
-          ...(isDark ? {
-            color: '#fafafa',
-            backgroundColor: '#333333',
-          } : null),
-        },
+        size: size || 'small',
+        selectDisabled,
+        onSelect,
+        deleteDisabled,
+        onDelete,
       };
-      if (isString(label)) popover.label = label;
-      else if (isFunction(label)) popover.label = label(attribute, this.dayInfo);
+      // Assign style for indicator if needed
+      if (!hideIndicator) popover.indicatorStyle = this.getPopoverIndicatorStyle(attribute);
+      // Assign popover content label
+      if (isString(label)) {
+        popover.label = label;
+        popover.labelStyle = labelStyle;
+      } else if (isFunction(label)) {
+        popover.label = label(attribute, this.dayInfo);
+        popover.labelStyle = labelStyle;
+      }
+      // Assign popover content component
       if (component) popover.component = component;
+      // Assign interactive flag
+      popover.isInteractive =
+        (isInteractive !== undefined) ?
+        isInteractive :
+        !!(this.$listeners.attributeselect || this.$listeners.attributedelete || onSelect || onDelete);
       return popover;
+    },
+    popoverClick(popover) {
+      const { onSelect, attribute } = popover;
+      if (isFunction(onSelect)) onSelect(attribute, this.dayInfo);
+      this.$emit('attributeselect', attribute, this.dayInfo);
+    },
+    popoverDelete(popover) {
+      const { onDelete, attribute } = popover;
+      if (isFunction(onDelete)) onDelete(attribute, this.dayInfo);
+      this.$emit('attributedelete', attribute, this.dayInfo);
+    },
+    getPopoverIndicatorStyle(attribute) {
+      if (attribute.highlight) {
+        return {
+          backgroundColor: attribute.highlight.backgroundColor,
+          width: '10px',
+          height: '5px',
+          borderRadius: '3px',
+        };
+      }
+      if (attribute.dot) {
+        return {
+          backgroundColor: attribute.dot.backgroundColor,
+          width: '5px',
+          height: '5px',
+          borderRadius: '50%',
+        };
+      }
+      if (attribute.bar) {
+        return {
+          backgroundColor: attribute.bar.backgroundColor,
+          width: '10px',
+          height: '3px',
+        };
+      }
+      if (attribute.contentStyle) {
+        return {
+          backgroundColor: attribute.contentStyle.color,
+          width: '5px',
+          height: '5px',
+        };
+      }
+      return null;
     },
   },
 };
@@ -394,11 +467,7 @@
 <style lang='sass' scoped>
 
 @import '../styles/vars.sass'
-
-=box($justify: center, $align: center)
-  display: flex
-  justify-content: $justify
-  align-items: $align
+@import '../styles/mixins.sass'
 
 .c-popover
   flex: 1
@@ -454,6 +523,7 @@
   height: $dotDiameter
   border-radius: $dotBorderRadius
   background-color: $dotBackgroundColor
+  transition: all $dayContentTransitionTime
   &:not(:last-child)
     margin-right: $dotSpacing
 
@@ -465,6 +535,43 @@
   flex-grow: 1
   height: $barHeight
   background-color: $barBackgroundColor
+  transition: all $dayContentTransitionTime
+
+.c-day-popover-header
+  text-align: center
+  padding-bottom: 3px
+  border-bottom: 1px solid #dadada
+  margin-bottom: 3px
+  opacity: 0.7
+
+.c-day-popover-row
+  display: flex
+  align-items: center
+  padding: 2px 5px
+  transition: all $dayContentTransitionTime
+  &.selectable
+    cursor: pointer
+    &:hover
+      background-color: rgba(0, 0, 0, 0.1)
+  &:not(:first-child)
+    margin-top: 3px
+  .c-day-popover-indicator
+    display: flex
+    justify-content: center
+    align-items: center
+    flex-grow: 0
+    width: 15px
+    margin-right: 3px
+    span
+      transition: all $dayContentTransitionTime
+  .c-day-popover-content
+    flex-grow: 1
+    transition: all $dayContentTransitionTime
+  .c-delete
+    +delete
+    margin-left: 7px
+    &.disabled
+      pointer-events: none
 
 .c-day-content
   +box()
@@ -477,9 +584,6 @@
   user-select: none
   cursor: default
 
-.c-day-popover
-  opacity: 1
-
 // TRANSITION ANIMATIONS
 
 .background-enter-active
