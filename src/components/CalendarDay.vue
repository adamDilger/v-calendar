--- conflicted
+++ resolved
@@ -1,135 +1,3 @@
-<<<<<<< HEAD
-<template>
-<popover
-  align='center'
-  transition='fade'
-  class='c-day-popover'
-  :content-offset='popoverContentOffset'
-  :visibility='popoverVisibility'
-  :content-style='popoverContentStyle'
-  :is-interactive='popoverIsInteractive'
-  @got-focus='isFocused = true'
-  @lost-focus='isFocused = false'
-  toggle-visible-on-click>
-  <div
-    class='c-day'
-    :style='dayCellStyle'>
-    <!-- Background layers -->
-    <transition-group
-      name='background'
-      tag='div'
-      class='c-day-backgrounds c-day-layer'>
-      <div
-        v-for='background in backgrounds'
-        :key='background.key'
-        :class='background.wrapperClass'>
-        <div
-          class='c-day-background'
-          :style='background.style'>
-        </div>
-      </div>
-    </transition-group>
-    <!-- Content layer -->
-    <div
-      class='c-day-content-wrapper'
-      @click='click'
-      @mouseenter='mouseenter'
-      @mouseover='mouseover'
-      @mouseleave='mouseleave'>
-      <slot
-        name='day-content' 
-        :day='day'
-        :content-style='contentStyle'
-        :attributes='attributesList'>
-        <div
-          class='c-day-content'
-          :style='contentStyle'>
-          <div>
-            {{ day.label }}
-          </div>
-        </div>
-      </slot>
-    </div>
-    <!-- Dots layer -->
-    <div
-      class='c-day-layer c-day-box-center-bottom'
-      v-if='hasDots'>
-      <div
-        class='c-day-dots'
-        :style='dotsStyle'>
-        <span
-          v-for='dot in dots'
-          :key='dot.key'
-          class='c-day-dot'
-          :style='dot.style'>
-        </span>
-      </div>
-    </div>
-    <!-- Bars layer -->
-    <div
-      class='c-day-layer c-day-box-center-bottom'
-      v-if='hasBars'>
-      <div
-        class='c-day-bars'
-        :style='barsStyle'>
-        <span
-          v-for='bar in bars'
-          :key='bar.key'
-          class='c-day-bar'
-          :style='bar.style'>
-        </span>
-      </div>
-    </div>
-  </div>
-  <!-- Popover content -->
-  <div
-    class='c-day-popover-content'
-    slot='popover-content'>
-    <!-- Day popover header slot -->
-    <slot
-      name='day-popover-header'
-      :day='day'
-      :attributes='attributesList'>
-    </slot>
-    <!-- Content row slots -->
-    <calendar-day-popover-row
-      v-for='popover in popovers'
-      :key='popover.key'
-      :attribute='popover.attribute'
-      :hide-indicator='popover.hideIndicator'>
-      <slot
-        :name='popover.slot'
-        :attribute='popover.attribute'
-        :custom-data='popover.attribute.customData'
-        :day='day'>
-        <span
-          v-if='popover.label'
-          class='popover-label'
-          :style='popover.labelStyle'
-          :key='popover.key'>
-          {{ popover.label }}
-        </span>
-        <component
-          v-if='popover.component'
-          :is='popover.component'
-          :attribute='popover.attribute'
-          :format='formats.dayPopover'
-          :day='day'>
-        </component>
-      </slot>
-    </calendar-day-popover-row>
-    <!-- Day popover footer slot -->
-    <slot
-      name='day-popover-footer'
-      :day='day'
-      :attributes='attributesList'>
-    </slot>
-  </div>
-</popover>
-</template>
-
-=======
->>>>>>> e57311ac
 <script>
 import PopoverRef from './PopoverRef';
 import { childMixin, safeScopedSlotMixin } from '@/utils/mixins';
@@ -602,149 +470,6 @@
 };
 </script>
 
-<<<<<<< HEAD
-<style lang='sass' scoped>
-
-@import '../styles/vars.sass'
-@import '../styles/mixins.sass'
-
-.c-day-popover
-  flex: 1
-
-.c-day
-  position: relative
-  min-height: $day-min-height
-  z-index: 1
-
-.c-day-layer
-  position: absolute
-  left: 0
-  right: 0
-  top: 0
-  bottom: 0
-  pointer-events: none
-
-.c-day-box-center-center
-  +box()
-  height: 100%
-  transform-origin: 50% 50%
-
-.c-day-box-left-center
-  +box(flex-start)
-  height: 100%
-  transform-origin: 0% 50%
-
-.c-day-box-right-center
-  +box(flex-end)
-  height: 100%
-  transform-origin: 100% 50%
-
-.c-day-box-center-bottom
-  +box(center, flex-end)
-
-.c-day-content-wrapper
-  display: flex
-  justify-content: center
-  align-items: center
-  pointer-events: all
-  user-select: none
-  cursor: default
-
-.c-day-content
-  display: flex
-  justify-content: center
-  align-items: center
-  width: $day-content-width
-  height: $day-content-height
-  font-size: $day-content-font-size
-  font-weight: $day-content-font-weight
-  line-height: 1
-  border-radius: $day-content-border-radius
-  transition: all $day-content-transition-time
-  margin: .1rem .08rem
-
-.c-day-backgrounds
-  overflow: hidden
-  pointer-events: none
-  z-index: -1
-  backface-visibility: hidden // Prevents glitches in Chrome by forcing hardware acceleration
-
-.c-day-background
-  transition: height $background-transition-time, background-color $background-transition-time
-
-.shift-left
-  margin-left: -1px
-
-.shift-right
-  margin-right: -1px
-
-.shift-left-right
-  margin: 0 -1px
-
-.c-day-dots
-  +box()
-
-.c-day-dot
-  width: $dot-diameter
-  height: $dot-diameter
-  border-radius: $dot-border-radius
-  background-color: $dot-background-color
-  transition: all $day-content-transition-time
-  &:not(:last-child)
-    margin-right: $dot-spacing
-
-.c-day-bars
-  +box(flex-start)
-  width: $bars-width
-
-.c-day-bar
-  flex-grow: 1
-  height: $bar-height
-  background-color: $bar-background-color
-  transition: all $day-content-transition-time
-
-.c-day-popover-content
-  font-size: $day-popover-font-size
-  font-weight: $day-popover-font-weight
-
-// TRANSITION ANIMATIONS
-
-.background-enter-active
-
-  &.c-day-fade-enter
-    transition: $fade-transition
-
-  &.c-day-slide-right-scale-enter
-    animation: $slide-right-scale-enter-animation
-
-  &.c-day-slide-right-translate-enter
-    animation: $slide-right-translate-enter-animation
-
-  &.c-day-slide-left-scale-enter
-    animation: $slide-left-scale-enter-animation
-
-  &.c-day-slide-left-translate-enter
-    animation: $slide-left-translate-enter-animation
-
-  &.c-day-scale-enter
-    animation: $scale-enter-animation
-
-.background-leave-active
-  &.c-day-fade-leave
-    transition: $fade-transition
-
-  &.c-day-scale-leave
-    animation: $scale-leave-animation
-
-.background-enter
-  &.c-day-fade-enter
-    opacity: 0
-
-.background-leave-to
-  &.c-day-fade-leave
-    opacity: 0
-
-=======
 <style lang="postcss" scoped>
 .vc-day {
   position: relative;
@@ -871,5 +596,4 @@
   height: var(--bar-height);
   transition: all var(--day-content-transition-time);
 }
->>>>>>> e57311ac
 </style>