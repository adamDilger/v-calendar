<script>
<<<<<<< HEAD
import { childMixin, safeScopedSlotMixin } from '@/utils/mixins';
import { arrayHasItems } from '@/utils/helpers';
import { last, get, defaults } from '@/utils/_';
import PopoverRef from './PopoverRef';
=======
import PopoverRef from './PopoverRef';
import { childMixin, safeScopedSlotMixin } from '../utils/mixins';
import { arrayHasItems } from '../utils/helpers';
import { last, get, defaults } from '../utils/_';
>>>>>>> 68cf7609

export default {
  name: 'CalendarDay',
  mixins: [childMixin, safeScopedSlotMixin],
  render(h) {
    // Backgrounds layer
    const backgroundsLayer = () =>
      this.hasBackgrounds &&
      h(
        'div',
        {
          class: 'vc-highlights vc-day-layer',
        },
        this.backgrounds.map(({ key, wrapperClass, class: bgClass }) =>
          h(
            'div',
            {
              key,
              class: wrapperClass,
            },
            [
              h('div', {
                class: bgClass,
              }),
            ],
          ),
        ),
      );

    // Content layer
    const contentLayer = () =>
      this.safeScopedSlot('day-content', {
        day: this.day,
        attributes: this.day.attributes,
        attributesMap: this.day.attributesMap,
        dayProps: this.dayContentProps,
        dayEvents: this.dayContentEvents,
      }) ||
      h(
        'span',
        {
          class: this.dayContentClass,
          attrs: { ...this.dayContentProps },
          on: this.dayContentEvents,
          ref: 'content',
        },
        [this.day.label],
      );

    // Popover content wrapper
    const contentWrapperLayer = () => {
      if (!this.hasPopovers) {
        return contentLayer();
      }
      const { visibility, placement, isInteractive } = this.popoverState;
      return h(
        PopoverRef,
        {
          props: {
            id: this.dayPopoverId,
            args: this.dayEvent,
            visibility,
            placement,
            isInteractive,
          },
        },
        [contentLayer()],
      );
    };

    // Dots layer
    const dotsLayer = () =>
      this.hasDots &&
      h(
        'div',
        {
          class: 'vc-day-layer vc-day-box-center-bottom',
        },
        [
          h(
            'div',
            {
              class: 'vc-dots',
            },
            this.dots.map(({ key, class: bgClass }) =>
              h('span', {
                class: bgClass,
                key,
              }),
            ),
          ),
        ],
      );

    // Bars layer
    const barsLayer = () =>
      this.hasBars &&
      h(
        'div',
        {
          class: 'vc-day-layer vc-day-box-center-bottom',
        },
        [
          h(
            'div',
            {
              class: 'vc-bars',
            },
            this.bars.map(({ key, class: bgClass }) =>
              h('span', {
                class: bgClass,
                key,
              }),
            ),
          ),
        ],
      );

    // Root layer
    return h(
      'div',
      {
        class: [
          'vc-day',
          ...this.day.classes,
          { 'vc-day-box-center-center': !this.$scopedSlots['day-content'] },
        ],
      },
      [
        h(
          'div',
          {
            class: ['vc-h-full', { [this.theme.dayNotInMonth]: !this.inMonth }],
          },
          [backgroundsLayer(), contentWrapperLayer(), dotsLayer(), barsLayer()],
        ),
      ],
    );
  },
  inject: ['sharedState'],
  props: {
    day: { type: Object, required: true },
  },
  data() {
    return {
      glyphs: {},
      popoverState: {},
    };
  },
  computed: {
    label() {
      return this.day.label;
    },
    dateTime() {
      return this.day.dateTime;
    },
    inMonth() {
      return this.day.inMonth;
    },
    isDisabled() {
      return this.day.isDisabled;
    },
    backgrounds() {
      return this.glyphs.backgrounds;
    },
    hasBackgrounds() {
      return !!arrayHasItems(this.backgrounds);
    },
    content() {
      return this.glyphs.content;
    },
    dots() {
      return this.glyphs.dots;
    },
    hasDots() {
      return !!arrayHasItems(this.dots);
    },
    bars() {
      return this.glyphs.bars;
    },
    hasBars() {
      return !!arrayHasItems(this.bars);
    },
    popovers() {
      return this.glyphs.popovers;
    },
    hasPopovers() {
      return !!arrayHasItems(this.popovers);
    },
    dayContentClass() {
      return [
        'vc-day-content vc-focusable',
        get(last(this.content), 'class') || '',
        this.isDisabled ? this.theme.dayContentDisabled : '',
        this.theme.isDark ? 'vc-is-dark' : '',
        this.theme.dayContent,
      ];
    },
    dayContentProps() {
      let tabindex;
      if (this.day.isFocusable) {
        tabindex = '0';
      } else if (this.day.inMonth) {
        tabindex = '-1';
      }
      return {
        tabindex,
        'aria-label': this.day.ariaLabel,
      };
    },
    dayContentEvents() {
      return {
        click: this.click,
        mouseenter: this.mouseenter,
        mouseleave: this.mouseleave,
        focusin: this.focusin,
        focusout: this.focusout,
        keydown: this.keydown,
      };
    },
    dayEvent() {
      return {
        ...this.day,
        el: this.$refs.content,
        popovers: this.popovers,
      };
    },
  },
  watch: {
    theme() {
      this.refresh();
    },
    popovers() {
      const visibilities = ['click', 'focus', 'hover', 'visible'];
      let placement = '';
      let isInteractive = false;
      let vIdx = -1;
      this.popovers.forEach(p => {
        const vNew = visibilities.indexOf(p.visibility);
        vIdx = vNew > vIdx ? vNew : vIdx;
        placement = placement || p.placement;
        isInteractive = isInteractive || p.isInteractive;
      });
      this.popoverState = {
        visibility: vIdx >= 0 ? visibilities[vIdx] : 'hidden',
        placement: placement || 'bottom',
        isInteractive,
      };
    },
  },
  methods: {
    getDayEvent(origEvent) {
      return {
        ...this.dayEvent,
        event: origEvent,
      };
    },
    click(e) {
      this.$emit('dayclick', this.getDayEvent(e));
    },
    mouseenter(e) {
      this.$emit('daymouseenter', this.getDayEvent(e));
    },
    mouseleave(e) {
      this.$emit('daymouseleave', this.getDayEvent(e));
    },
    focusin(e) {
      this.$emit('dayfocusin', this.getDayEvent(e));
    },
    focusout(e) {
      this.$emit('dayfocusout', this.getDayEvent(e));
    },
    keydown(e) {
      this.$emit('daykeydown', this.getDayEvent(e));
    },
    refresh() {
      if (!this.day.refresh) return;
      this.day.refresh = false;
      const glyphs = {
        backgrounds: [],
        dots: [],
        bars: [],
        popovers: [],
        content: [],
      };
      this.day.attributes = Object.values(this.day.attributesMap || {}).sort(
        (a, b) => a.order - b.order,
      );
      this.day.attributes.forEach(attr => {
        // Add glyphs for each attribute
        const { targetDate } = attr;
        const { isDate, isComplex, startTime, endTime } = targetDate;
        const onStart = startTime === this.dateTime;
        const onEnd = endTime === this.dateTime;
        const onStartAndEnd = onStart && onEnd;
        const onStartOrEnd = onStart || onEnd;
        const dateInfo = {
          isDate,
          isComplex,
          onStart,
          onEnd,
          onStartAndEnd,
          onStartOrEnd,
        };
        this.processHighlight(attr, dateInfo, glyphs);
        this.processContent(attr, dateInfo, glyphs);
        this.processDot(attr, dateInfo, glyphs);
        this.processBar(attr, dateInfo, glyphs);
        this.processPopover(attr, glyphs);
      });
      this.glyphs = glyphs;
    },
    processHighlight(
      { key, highlight },
      { isDate, isComplex, onStart, onEnd, onStartAndEnd },
      { backgrounds, content },
    ) {
      if (!highlight) return;
      const { base, start, end } = highlight;
      if (isDate || isComplex) {
        backgrounds.push({
          key,
          wrapperClass: 'vc-day-layer vc-day-box-center-center',
          class: `vc-highlight ${start.class}`,
        });
        content.push({
          key: `${key}-content`,
          class: start.contentClass,
        });
      } else if (onStartAndEnd) {
        backgrounds.push({
          key,
          wrapperClass: 'vc-day-layer vc-day-box-center-center',
          class: `vc-highlight ${start.class}`,
        });
        content.push({
          key: `${key}-content`,
          class: start.contentClass,
        });
      } else if (onStart) {
        backgrounds.push({
          key: `${key}-base`,
          wrapperClass: 'vc-day-layer vc-day-box-right-center',
          class: `vc-highlight vc-highlight-base-start ${base.class}`,
        });
        backgrounds.push({
          key,
          wrapperClass: 'vc-day-layer vc-day-box-center-center',
          class: `vc-highlight ${start.class}`,
        });
        content.push({
          key: `${key}-content`,
          class: start.contentClass,
        });
      } else if (onEnd) {
        backgrounds.push({
          key: `${key}-base`,
          wrapperClass: 'vc-day-layer vc-day-box-left-center',
          class: `vc-highlight vc-highlight-base-end ${base.class}`,
        });
        backgrounds.push({
          key,
          wrapperClass: 'vc-day-layer vc-day-box-center-center',
          class: `vc-highlight ${end.class}`,
        });
        content.push({
          key: `${key}-content`,
          class: end.contentClass,
        });
      } else {
        backgrounds.push({
          key: `${key}-middle`,
          wrapperClass: 'vc-day-layer vc-day-box-center-center',
          class: `vc-highlight vc-highlight-base-middle ${base.class}`,
        });
        content.push({
          key: `${key}-content`,
          class: base.contentClass,
        });
      }
    },
    processContent(
      { key, content },
      { isDate, onStart, onEnd },
      { content: contents },
    ) {
      if (!content) return;
      const { base, start, end } = content;
      if (isDate || onStart) {
        contents.push({
          key,
          class: start.class,
        });
      } else if (onEnd) {
        contents.push({
          key,
          class: end.class,
        });
      } else {
        contents.push({
          key,
          class: base.class,
        });
      }
    },
    processDot({ key, dot }, { isDate, onStart, onEnd }, { dots }) {
      if (!dot) return;
      const { base, start, end } = dot;
      if (isDate || onStart) {
        dots.push({
          key,
          class: `vc-dot ${start.class}`,
        });
      } else if (onEnd) {
        dots.push({
          key,
          class: `vc-dot ${end.class}`,
        });
      } else {
        dots.push({
          key,
          class: `vc-dot ${base.class}`,
        });
      }
    },
    processBar({ key, bar }, { isDate, onStart, onEnd }, { bars }) {
      if (!bar) return;
      const { base, start, end } = bar;
      if (isDate || onStart) {
        bars.push({
          key,
          class: `vc-bar ${start.class}`,
        });
      } else if (onEnd) {
        bars.push({
          key,
          class: `vc-bar ${end.class}`,
        });
      } else {
        bars.push({
          key,
          class: `vc-bar ${base.class}`,
        });
      }
    },
    processPopover(attribute, { popovers }) {
      const { key, customData, popover } = attribute;
      if (!popover) return;
      const resolvedPopover = defaults(
        {
          key,
          customData,
          attribute,
        },
        { ...popover },
        {
          visibility: popover.label ? 'hover' : 'click',
          placement: 'bottom',
          isInteractive: !popover.label,
        },
      );
      popovers.splice(0, 0, resolvedPopover);
    },
  },
};
</script>

<style lang="postcss" scoped>
.vc-day {
  position: relative;
  min-height: var(--day-min-height);
  width: 100%;
  height: 100%;
  z-index: 1;
}

.vc-day-layer {
  position: absolute;
  left: 0;
  right: 0;
  top: 0;
  bottom: 0;
  pointer-events: none;
}

.vc-day-box-center-center {
  display: flex;
  justify-content: center;
  align-items: center;
  height: 100%;
  transform-origin: 50% 50%;
}

.vc-day-box-left-center {
  display: flex;
  justify-content: flex-start;
  align-items: center;
  height: 100%;
  transform-origin: 0% 50%;
}

.vc-day-box-right-center {
  display: flex;
  justify-content: flex-end;
  align-items: center;
  height: 100%;
  transform-origin: 100% 50%;
}

.vc-day-box-center-bottom {
  display: flex;
  justify-content: center;
  align-items: flex-end;
}

.vc-day-content {
  display: flex;
  justify-content: center;
  align-items: center;
  width: var(--day-content-width);
  height: var(--day-content-height);
  margin: var(--day-content-margin);
  user-select: none;
  &:hover {
    background-color: var(--day-content-bg-color-hover);
    &.vc-is-dark {
      background-color: var(--day-content-dark-bg-color-hover);
    }
  }
  &:focus {
    background-color: var(--day-content-bg-color-focus);
    &.vc-is-dark {
      background-color: var(--day-content-dark-bg-color-focus);
    }
  }
}

.vc-highlights {
  overflow: hidden;
  pointer-events: none;
  z-index: -1;
}

.vc-highlight {
  width: var(--highlight-height);
  height: var(--highlight-height);
  &.vc-highlight-base-start {
    width: 50% !important;
    border-radius: 0 !important;
    border-right-width: 0 !important;
  }
  &.vc-highlight-base-end {
    width: 50% !important;
    border-radius: 0 !important;
    border-left-width: 0 !important;
  }
  &.vc-highlight-base-middle {
    width: 100%;
    border-radius: 0 !important;
    border-left-width: 0 !important;
    border-right-width: 0 !important;
    margin: 0 -1px;
  }
}

.vc-dots {
  display: flex;
  justify-content: center;
  align-items: center;
}

.vc-dot {
  width: var(--dot-diameter);
  height: var(--dot-diameter);
  border-radius: var(--dot-border-radius);
  transition: all var(--day-content-transition-time);
  &:not(:last-child) {
    margin-right: var(--dot-spacing);
  }
}

.vc-bars {
  display: flex;
  justify-content: flex-start;
  align-items: center;
  width: var(--bars-width);
}

.vc-bar {
  flex-grow: 1;
  height: var(--bar-height);
  transition: all var(--day-content-transition-time);
}
</style><|MERGE_RESOLUTION|>--- conflicted
+++ resolved
@@ -1,15 +1,8 @@
 <script>
-<<<<<<< HEAD
-import { childMixin, safeScopedSlotMixin } from '@/utils/mixins';
-import { arrayHasItems } from '@/utils/helpers';
-import { last, get, defaults } from '@/utils/_';
-import PopoverRef from './PopoverRef';
-=======
 import PopoverRef from './PopoverRef';
 import { childMixin, safeScopedSlotMixin } from '../utils/mixins';
 import { arrayHasItems } from '../utils/helpers';
 import { last, get, defaults } from '../utils/_';
->>>>>>> 68cf7609
 
 export default {
   name: 'CalendarDay',
