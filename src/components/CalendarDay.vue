--- conflicted
+++ resolved
@@ -66,11 +66,7 @@
 <script>
 import Popover from './Popover';
 import defaults from '../utils/defaults';
-<<<<<<< HEAD
-import { getLastArrayItem, objectFromArray } from '../utils/helpers';
-=======
-import { arrayHasItems } from '../utils/helpers';
->>>>>>> 5efe9656
+import { arrayHasItems, getLastArrayItem } from '../utils/helpers';
 
 export default {
   components: {
@@ -139,25 +135,6 @@
         [];
     },
     attributesMap() {
-<<<<<<< HEAD
-      return objectFromArray(this.attributes);
-    },
-    dayInfo() {
-      return {
-        day: this.day,
-        weekday: this.weekday,
-        week: this.week,
-        month: this.month,
-        year: this.year,
-        date: this.date,
-        dateTime: this.dateTime,
-        inMonth: this.inMonth,
-        inPrevMonth: this.inPrevMonth,
-        inNextMonth: this.inNextMonth,
-        attributes: this.attributes,
-        el: this.$refs.dayContent,
-      };
-=======
       return this.attributeDates.reduce((map, ad) => {
         map[ad.attribute.key] = {
           ...ad.attribute,
@@ -165,7 +142,12 @@
         };
         return map;
       }, {});
->>>>>>> 5efe9656
+    },
+    eventDayInfo() {
+      return {
+        ...this.dayInfo,
+        el: this.$refs.dayContent,
+      };
     },
   },
   watch: {
@@ -174,6 +156,9 @@
     },
     styles() {
       this.processAttributes();
+    },
+    attributesMap(val) {
+      this.$emit('dayUpdated', this.eventDayInfo, val);
     },
   },
   created() {
@@ -207,15 +192,15 @@
     },
     click() {
       if (this.touchState && this.touchState.tapDetected) return;
-      this.$emit('daySelect', this.dayInfo, this.attributesMap);
+      this.$emit('daySelect', this.eventDayInfo, this.attributesMap);
     },
     mouseenter() {
       this.isHovered = true;
-      this.$emit('dayMouseEnter', this.dayInfo, this.attributesMap);
+      this.$emit('dayMouseEnter', this.eventDayInfo, this.attributesMap);
     },
     mouseleave() {
       this.isHovered = false;
-      this.$emit('dayMouseLeave', this.dayInfo, this.attributesMap);
+      this.$emit('dayMouseLeave', this.eventDayInfo, this.attributesMap);
     },
     processAttributes() {
       const backgrounds = [];
@@ -223,17 +208,11 @@
       const bars = [];
       const contentStyles = [];
       const contentHoverStyles = [];
-<<<<<<< HEAD
       const popovers = [];
-      if (this.attributes && this.attributes.length) {
-        // Cycle through each attribute
-        this.attributes.forEach((a) => {
-=======
       // Get the day attributes
       this
         .attributeDates
         .forEach(({ attribute, dateInfo }) => {
->>>>>>> 5efe9656
           // Add background for highlight if needed
           if (attribute.highlight) backgrounds.push(this.getBackground(attribute, dateInfo));
           // Add dot if needed
@@ -243,13 +222,9 @@
           // Add content style if needed
           if (attribute.contentStyle) contentStyles.push(attribute.contentStyle);
           // Add content hover style if needed
-<<<<<<< HEAD
-          if (a.contentHoverStyle) contentHoverStyles.push(a.contentHoverStyle);
+          if (attribute.contentHoverStyle) contentHoverStyles.push(attribute.contentHoverStyle);
           // Add popover component if needed
-          if (a.popover) popovers.push(a.popover);
-=======
-          if (attribute.contentHoverStyle) contentHoverStyles.push(attribute.contentHoverStyle);
->>>>>>> 5efe9656
+          if (attribute.popover) popovers.push(attribute.popover);
         });
       // Assign day attributes
       this.backgrounds = backgrounds;
