--- conflicted
+++ resolved
@@ -1,167 +1,9 @@
-<<<<<<< HEAD
-<template>
-<div
-  ref='pane'
-  class='c-pane'
-  :style='paneStyle'>
-  <!--Header slot-->
-  <slot name='header' v-bind='page_'>
-    <div class='c-header' :style='headerStyle'>
-      <!--Header prev button-->
-      <div class='c-arrow-layout'>
-        <slot
-          name='header-left-button'
-          v-bind='page_'
-          v-if='!hideLeftButton'>
-          <svg-icon
-            name='leftArrow'
-            :class='["c-arrow", { "c-disabled": !canMovePrevMonth }]'
-            :style='arrowStyle'
-            @click='movePrevMonth'>
-          </svg-icon>
-        </slot>
-      </div>
-      <!--Header title-->
-      <div
-        :class='["c-title-layout", titleClass]'>   
-        <!--Navigation popover--> 
-        <popover
-          class='c-title-popover'
-          direction='bottom'
-          :align='titlePosition'
-          :visibility='navVisibility'
-          :content-style='navWrapperStyle'
-          :force-hidden.sync='navForceHidden'
-          toggle-visible-on-click
-          is-interactive>
-          <!--Title content-->
-          <transition-group
-            tag='div'
-            class='c-title-anchor'
-            :name='titleTransition_'>
-            <div
-              class='c-title'
-              :style='titleStyle'
-              v-for='p in pages'
-              :key='p.key'
-              v-if='p === page_'>
-              <slot
-                name='header-title'
-                v-bind='p'>
-                {{ p.title }}
-              </slot>
-            </div>
-          </transition-group>
-          <!--Navigation pane-->
-          <calendar-nav
-            slot='popover-content'
-            :value='page_'
-            :validator='canMove'
-            :styles='styles'
-            :formats='formats'
-            @input='navPageSelected($event)'>
-            <!-- Pass through nav slots -->
-            <template
-              v-for='slot in navSlots'
-              :slot='slot'
-              slot-scope='props'>
-              <slot :name='slot' v-bind='props'></slot>
-            </template>
-          </calendar-nav>
-        </popover>
-      </div>
-      <!--Header next button-->
-      <div class='c-arrow-layout'>
-        <slot
-          name='header-right-button'
-          v-bind='page_'
-          v-if='!hideRightButton'>
-          <svg-icon
-            name='rightArrow'
-            :class='["c-arrow", { "c-disabled": !canMoveNextMonth }]'
-            :style='arrowStyle'
-            @click='moveNextMonth'>
-          </svg-icon>
-        </slot>
-      </div>
-    </div>
-  </slot>
-  <!--Header horizontal divider-->
-  <div
-    class='c-horizontal-divider'
-    :style='headerHorizontalDividerStyle_'
-    v-if='headerHorizontalDividerStyle_'>
-  </div>
-  <!--Weekday labels-->
-  <div
-    class='c-weekdays'
-    :style='weekdaysStyle_'>
-    <div
-      v-for='(weekday, i) in weekdayLabels'
-      :key='i + 1'
-      class='c-weekday'>
-      {{ weekday }}
-    </div>
-  </div>
-  <!--Weekdays horizontal divider-->
-  <div
-    class='c-horizontal-divider'
-    :style='weekdaysHorizontalDividerStyle_'
-    v-if='weekdaysHorizontalDividerStyle_'>
-  </div>
-  <!--Weeks-->
-  <div
-    class='c-weeks'
-    :style='weeksStyle_'>
-    <transition-group
-      tag='div'
-      class='c-weeks-rows-wrapper'
-      :name='weeksTransition_'
-      @before-enter='weeksTransitioning = true'
-      @after-enter='weeksTransitioning = false'>
-      <calendar-weeks
-        class='c-weeks-rows'
-        v-for='p in pages'
-        :key='p.key'
-        :month-comps='p.monthComps'
-        :prev-month-comps='p.prevMonthComps'
-        :next-month-comps='p.nextMonthComps'
-        :styles='styles'
-        :formats='formats'
-        v-bind='$attrs'
-        @touchstart.passive='touchStart($event)'
-        @touchmove.passive='touchMove($event)'
-        @touchend.passive='touchEnd($event)'
-        v-on='$listeners'
-        v-if='p === page_'>
-        <template
-          v-for='slot in Object.keys($scopedSlots)'
-          :slot='slot'
-          slot-scope='props'>
-          <slot :name='slot' v-bind='props'></slot>
-        </template>
-      </calendar-weeks>
-    </transition-group>
-  </div>
-</div>
-</template>
-
-=======
->>>>>>> e57311ac
 <script>
 import Popover from './Popover';
 import PopoverRef from './PopoverRef';
 import CalendarNav from './CalendarNav';
-<<<<<<< HEAD
-import SvgIcon from './SvgIcon';
-import defaults from '@/utils/defaults';
-import { getWeekdayDates, evalFn } from '@/utils/helpers';
-import { format } from '@/utils/fecha';
-
-=======
 import CalendarDay from './CalendarDay';
 import Grid from './Grid';
->>>>>>> e57311ac
 import {
   propOrDefaultMixin,
   childMixin,
@@ -303,18 +145,7 @@
   },
   data() {
     return {
-<<<<<<< HEAD
-      todayComps,
-      pages: [],
-      page_: null,
-      transitionDirection: '',
-      touchState: {},
-      navForceHidden: false,
-      weeksTransitioning: false,
-      moveTimeout: null,
-=======
       navPopoverId: createGuid(),
->>>>>>> e57311ac
     };
   },
   computed: {
@@ -348,190 +179,6 @@
 };
 </script>
 
-<<<<<<< HEAD
-<style lang='sass' scoped>
-
-@import '../styles/vars.sass'
-@import '../styles/mixins.sass'
-
-.c-pane
-  flex-grow: 1
-  flex-shrink: 1
-  display: flex
-  flex-direction: column
-  justify-content: center
-  align-items: stretch
-
-.c-horizontal-divider
-  align-self: center
-
-.c-header
-  display: flex
-  align-items: stretch
-  user-select: none
-  padding: $header-padding
-  .c-arrow-layout
-    +box()
-    min-width: 26px
-    .c-arrow
-      +box()
-      font-size: $arrow-font-size
-      transition: $arrow-transition
-      cursor: pointer
-      user-select: none
-      &:hover
-        fill-opacity: 0.5
-  .c-title-layout
-    display: inline-flex
-    justify-content: center
-    align-items: center
-    flex-grow: 1
-    .c-title-popover
-      display: flex
-      justify-content: inherit
-      .c-title-anchor
-        display: flex
-        justify-content: inherit
-        .c-title
-          font-weight: $title-font-weight
-          font-size: $title-font-size
-          cursor: pointer
-          user-select: none
-          white-space: nowrap
-    &.align-left
-      order: -1
-      justify-content: flex-start
-    &.align-right
-      order: 1
-      justify-content: flex-end
-  .c-arrow.c-disabled
-    cursor: not-allowed
-    pointer-events: none
-    opacity: 0.2
-
-.c-weekdays
-  display: flex
-  padding: $weekday-padding
-  color: $weekday-color
-  font-size: $weekday-font-size
-  font-weight: $weekday-font-weight
-
-.c-weekday
-  +box()
-  flex: 1
-  cursor: default
-
-.c-weeks
-  flex-grow: 1
-  padding: $weeks-padding
-
-.c-weeks-rows-wrapper
-  position: relative
-
-.c-weeks-rows
-  display: flex
-  flex-direction: column
-  width: 100%
-
-.title-slide-left-enter-active,
-.title-slide-left-leave-active,
-.title-slide-right-enter-active,
-.title-slide-right-leave-active,
-.title-slide-up-enter-active,
-.title-slide-up-leave-active,
-.title-slide-down-enter-active,
-.title-slide-down-leave-active,
-.title-fade-enter-active,
-.title-fade-leave-active
-  transition: $title-transition
-
-.title-slide-left-leave-active,
-.title-slide-right-leave-active,
-.title-slide-up-leave-active,
-.title-slide-down-leave-active,
-.title-fade-leave-active,
-.title-none-leave-active
-  position: absolute
-
-.title-none-enter-active,
-.title-none-leave-active
-  transition-duration: 0s
-
-.title-slide-left-enter,
-.title-slide-right-leave-to
-  opacity: 0
-  transform: translateX($title-translate-x)
-
-.title-slide-left-leave-to,
-.title-slide-right-enter
-  opacity: 0
-  transform: translateX(-$title-translate-x)
-
-.title-slide-up-enter,
-.title-slide-down-leave-to
-  opacity: 0
-  transform: translateY($weeks-translate-x)
-
-.title-slide-down-enter,
-.title-slide-up-leave-to
-  opacity: 0
-  transform: translateY(-$weeks-translate-x)
-
-.weeks-slide-left-enter-active,
-.weeks-slide-left-leave-active,
-.weeks-slide-right-enter-active,
-.weeks-slide-right-leave-active,
-.weeks-slide-up-enter-active,
-.weeks-slide-up-leave-active,
-.weeks-slide-down-enter-active,
-.weeks-slide-down-leave-active,
-.weeks-fade-enter-active,
-.weeks-fade-leave-active
-  transition: $weeks-transition
-
-.weeks-slide-left-leave-active,
-.weeks-slide-right-leave-active,
-.weeks-slide-up-leave-active,
-.weeks-slide-down-leave-active,
-.weeks-fade-leave-active,
-.weeks-none-leave-active
-  position: absolute
-
-.weeks-none-enter-active,
-.weeks-none-leave-active
-  transition-duration: 0s
-
-.weeks-slide-left-enter,
-.weeks-slide-right-leave-to
-  opacity: 0
-  transform: translateX($weeks-translate-x)
-
-.weeks-slide-left-leave-to,
-.weeks-slide-right-enter
-  opacity: 0
-  transform: translateX(-$weeks-translate-x)
-
-.weeks-slide-up-enter,
-.weeks-slide-down-leave-to
-  opacity: 0
-  transform: translateY($weeks-translate-x)
-
-.weeks-slide-down-enter,
-.weeks-slide-up-leave-to
-  opacity: 0
-  transform: translateY(-$weeks-translate-x)
-
-.weeks-fade-enter,
-.weeks-fade-leave-to,
-.weeks-none-enter,
-.weeks-none-leave-to,
-.title-fade-enter,
-.title-fade-leave-to,
-.title-none-enter,
-.title-none-leave-to,
-  opacity: 0
-
-=======
 <style lang="postcss" scoped>
 .vc-pane {
   flex-grow: 1;
@@ -601,5 +248,4 @@
   flex-grow: 1;
   padding: var(--weeks-padding);
 }
->>>>>>> e57311ac
 </style>