<template>
<<<<<<< HEAD
<div
  ref='pane'
  :class='["c-pane", { "is-single": position === 0 }]'>
  <!--Header-->
  <div class='c-header-wrapper'>
    <!--Header vertical divider-->
=======
  <div
    :class='["c-pane", { "is-single": position === 0 }]'>
    <!--Header-->
    <div class='c-header-wrapper'>
      <!--Header vertical divider-->
      <div
        :style='verticalDividers.header'
        v-if='verticalDividers.header'>
      </div>
      <!--Header slot-->
      <slot name='header' :page='page_'>
        <div class='c-header' :style='headerStyle'>
          <!--Header prev button-->
          <div class='c-arrow-layout'>
            <slot name='header-left-button' :page='page_'>
              <span
                class='c-arrow vc-angle-left'
                :class='{ "c-disabled": !canMovePrevMonth }'
                :style='arrowStyle'
                @click='movePrevMonth'>
              </span>
            </slot>
          </div>
          <!--Header title-->
          <div
            :class='["c-title-layout", titleClass]'>   
            <!--Navigation popover--> 
            <popover
              class='c-title-popover'
              visibility='hover'
              direction='bottom'
              :align='titlePosition'
              :content-style='{ padding: "0" }'
              :force-hidden.sync='navForceHidden'
              :force-hidden-delay='140'>
              <!--Title content-->
              <transition-group
                tag='div'
                class='c-title-anchor'
                :name='titleTransition_'>
                <div
                  class='c-title'
                  :style='titleStyle'
                  v-for='p in pages'
                  :key='p.key'
                  v-if='p === page_'
                  @click='$emit("titleClick", p)'>
                  <slot
                    name='header-title'>
                    {{ `${p.monthLabel} ${p.yearLabel}` }}
                  </slot>
                </div>
              </transition-group>
              <!--Navigation pane-->
              <calendar-nav
                slot='popover-content'
                :month-labels='monthLabels'
                :value='page_'
                :validator='canMove'
                @input='navPageSelected($event)'>
              </calendar-nav>
            </popover>
          </div>
          <!--Header next button-->
          <div class='c-arrow-layout'>
            <slot name='header-right-button' :page='page_'>
              <span
                class='c-arrow vc-angle-right'
                :class='{ "c-disabled": !canMoveNextMonth }'
                :style='arrowStyle'
                @click='moveNextMonth'>
              </span>
            </slot>
          </div>
        </div>
      </slot>
    </div>
    <!--Header horizontal divider-->
>>>>>>> 5efe9656
    <div
      :style='verticalDividers.header'
      v-if='verticalDividers.header'>
    </div>
    <!--Header slot-->
    <slot name='header' :page='page_'>
      <div class='c-header' :style='headerStyle'>
        <!--Header prev button-->
        <div class='c-arrow-layout'>
          <slot name='header-left-button' :page='page_'>
            <span
              class='c-arrow vc-angle-left'
              :class='{ "c-disabled": !canMovePrevMonth }'
              :style='arrowStyle'
              @click='movePrevMonth'>
            </span>
          </slot>
        </div>
        <!--Header title-->
        <div
          :class='["c-title-layout", titleClass]'>   
          <!--Navigation popover--> 
          <popover
            class='c-title-popover'
            visibility='focus'
            direction='bottom'
            :align='titlePosition'
            :content-style='{ padding: "0" }'
            :force-hidden.sync='navForceHidden'
            toggle-visible-on-click>
            <!--Title content-->
            <transition-group
              tag='div'
              class='c-title-anchor'
              :name='titleTransition_'>
              <div
                class='c-title'
                :style='titleStyle'
                v-for='p in pages'
                :key='p.key'
                v-if='p === page_'>
                <slot
                  name='header-title'>
                  {{ `${p.monthLabel} ${p.yearLabel}` }}
                </slot>
              </div>
            </transition-group>
            <!--Navigation pane-->
            <calendar-nav
              slot='popover-content'
              :month-labels='monthLabels'
              :value='page_'
              :validator='canMove'
              :attributes='attributes'
              @input='navPageSelected($event)'>
            </calendar-nav>
          </popover>
        </div>
        <!--Header next button-->
        <div class='c-arrow-layout'>
          <slot name='header-right-button' :page='page_'>
            <span
              class='c-arrow vc-angle-right'
              :class='{ "c-disabled": !canMoveNextMonth }'
              :style='arrowStyle'
              @click='moveNextMonth'>
            </span>
          </slot>
        </div>
      </div>
    </slot>
  </div>
  <!--Header horizontal divider-->
  <div
    class='c-horizontal-divider'
    :style='headerHorizontalDividerStyle_'
    v-if='headerHorizontalDividerStyle_'>
  </div>
  <!--Weekdays-->
  <div class='c-weekdays-wrapper'>
    <!--Weekday vertical divider-->
    <div
      :style='verticalDividers.weekdays'
      v-if='verticalDividers.weekdays'>
    </div>
    <div
      class='c-weekdays'
      :style='weekdayStyle_'>
      <!--Weekday labels-->
      <div
<<<<<<< HEAD
        v-for='weekday in weekdayLabels_'
        :key='weekday'
        class='c-weekday'>
        {{ weekday }}
=======
        class='c-weeks'
        :style='weeksStyle_'>
        <transition-group
          tag='div'
          class='c-weeks-rows-wrapper'
          :name='weeksTransition_'>
          <calendar-weeks
            class='c-weeks-rows'
            v-for='p in pages'
            :key='p.key'
            :month-comps='p.monthComps'
            :prev-month-comps='p.prevMonthComps'
            :next-month-comps='p.nextMonthComps'
            :styles='styles'
            v-bind='$attrs'
            @touchstart.passive='touchStart($event)'
            @touchmove.passive='touchMove($event)'
            @touchend.passive='touchEnd($event)'
            v-on='$listeners'
            v-if='p === page_'>
          </calendar-weeks>
        </transition-group> 
>>>>>>> 5efe9656
      </div>
    </div>
  </div>
  <!--Weekday horizontal divider-->
  <div
    class='c-horizontal-divider'
    :style='weekdaysHorizontalDividerStyle_'
    v-if='weekdaysHorizontalDividerStyle_'>
  </div>
  <!--Weeks-->
  <div class='c-weeks-wrapper'>
    <!--Weeks vertical divider-->
    <div
      :style='verticalDividers.weeks'
      v-if='verticalDividers.weeks'>
    </div>
    <!--Week rows-->
    <div
      class='c-weeks'
      :style='weeksStyle_'>
      <transition-group
        tag='div'
        class='c-weeks-rows-wrapper'
        :name='weeksTransition_'
        @before-enter='weeksTransitioning = true'
        @after-enter='weeksTransitioning = false'>
        <calendar-weeks
          class='c-weeks-rows'
          v-for='p in pages'
          :key='p.key'
          :month='p.month'
          :year='p.year'
          :is-leap-year='p.isLeapYear'
          :days-in-month='p.daysInMonth'
          :first-weekday-in-month='p.firstWeekdayInMonth'
          :prev-month-comps='p.prevMonthComps'
          :next-month-comps='p.nextMonthComps'
          :first-day-of-week='firstDayOfWeek'
          :styles='styles'
          :attributes='attributes'
          v-bind='$attrs'
          @dayMouseEnter='dayMouseEnter'
          @dayMouseLeave='dayMouseLeave'
          @touchstart.passive='touchStart($event)'
          @touchmove.passive='touchMove($event)'
          @touchend.passive='touchEnd($event)'
          v-on='$listeners'
          v-if='p === page_'>
        </calendar-weeks>
      </transition-group> 
    </div>
  </div>
  <calendar-day-popover
    align='center'
    transition='fade'
    content-offset='8px'
    :day-info='popoverDayInfo'
    is-dark>
  </calendar-day-popover>
</div>
</template>

<script>
import Vue from 'vue';
import Popover from './Popover';
import CalendarWeeks from './CalendarWeeks';
import CalendarNav from './CalendarNav';
import CalendarDayPopover from './CalendarDayPopover';
import defaults from '../utils/defaults';

import {
  todayComps,
  getMonthComps,
  getPrevMonthComps,
  getNextMonthComps,
  pageIsBeforePage,
  pageIsAfterPage,
} from '../utils/helpers';

export default {
  components: {
    CalendarWeeks,
    CalendarNav,
    CalendarDayPopover,
    Popover,
  },
  props: {
    position: { type: Number, default: 1 },
    page: { type: Object, default: () => todayComps },
    minPage: Object,
    maxPage: Object,
    monthLabels: { type: Array, default: () => defaults.monthLabels },
    weekdayLabels: { type: Array, default: () => defaults.weekdayLabels },
    styles: Object,
    titlePosition: { type: String, default: () => defaults.titlePosition },
    titleTransition: { type: String, default: () => defaults.titleTransition },
    weeksTransition: { type: String, default: () => defaults.weeksTransition },
  },
  data() {
    return {
      todayComps,
      pages: [],
      page_: null,
      transitionDirection: '',
      touchState: {},
      navForceHidden: false,
      weeksTransitioning: false,
      popoverDayInfo: null,
    };
  },
  computed: {
    weekdayLabels_() {
      const labels = [];
      for (let i = 1, d = defaults.firstDayOfWeek; i <= 7; i++, d += (d === 7) ? -6 : 1) {
        labels.push(this.weekdayLabels[d - 1]);
      }
      return labels;
    },
    titleClass() {
      return this.titlePosition ? `align-${this.titlePosition}` : '';
    },
    titleTransition_() {
      return this.getTransitionName('title', this.titleTransition, this.transitionDirection);
    },
    weeksTransition_() {
      return this.getTransitionName('weeks', this.weeksTransition, this.transitionDirection);
    },
    headerStyle() {
      return this.getDividerStyle(this.styles.header);
    },
    titleStyle() {
      return this.styles.headerTitle;
    },
    arrowStyle() {
      return this.styles.headerArrows;
    },
    verticalDividers() {
      return this.position === 2 ? {
        header: this.styles.headerVerticalDivider || this.styles.verticalDivider,
        weekdays: this.styles.weekdaysVerticalDivider || this.styles.verticalDivider,
        weeks: this.styles.weeksVerticalDivider || this.styles.verticalDivider,
      } : {};
    },
    headerHorizontalDividerStyle_() {
      return this.styles.headerHorizontalDivider;
    },
    weekdayStyle_() {
      return this.getDividerStyle(this.styles.weekdays);
    },
    weekdaysHorizontalDividerStyle_() {
      return this.styles.weekdaysHorizontalDivider;
    },
    weeksStyle_() {
      return {
        ...this.getDividerStyle(this.styles.weeks),
        ...(this.weeksTransitioning ? { overflow: 'hidden' } : null),
      };
    },
    canMovePrevMonth() {
      return this.canMove(this.page_.prevMonthComps);
    },
    canMoveNextMonth() {
      return this.canMove(this.page_.nextMonthComps);
    },
  },
  watch: {
    page(val) {
      this.move(val);
    },
    page_(val, oldVal) {
      this.transitionDirection = this.getTransitionDirection(oldVal, val);
    },
  },
  created() {
    if (this.page) {
      this.page_ = this.loadPage(this.page);
    } else {
      this.page_ = this.loadPage(todayComps);
      this.$emit('update:page');
    }
    this.preloadPages();
  },
  methods: {
    dayMouseEnter(d) {
      this.popoverDayInfo = d;
    },
    dayMouseLeave() {
      this.popoverDayInfo = null;
    },
    navPageSelected(page) {
      this.navForceHidden = true;
      this.move(page);
    },
    monthIsDisabled(month) {
      if (this.minPage && this.yearNumber === this.minPage.year) return month < this.minPage.month;
      if (this.maxPage && this.yearNumber === this.maxPage.year) return month > this.maxPage.month;
      return false;
    },
    yearIsDisabled(year) {
      if (this.minPage && year < this.minPage.year) return true;
      if (this.maxPage && year > this.maxPage.year) return true;
      return false;
    },
    touchStart(e) {
      const t = e.changedTouches[0];
      this.touchState = {
        active: true,
        startX: t.screenX,
        startY: t.screenY,
        startTime: new Date().getTime(),
        isSwiping: false,
        isMonitoringSwipe: true,
      };
    },
    touchMove(e) {
      if (!this.touchState.isMonitoringSwipe) {
        if (this.touchState.isSwiping) e.preventDefault();
        return;
      }
      const deltaTime = new Date().getTime() - this.touchState.startTime;
      if (deltaTime <= 5) {
        e.preventDefault();
        return;
      }
      const t = e.changedTouches[0];
      const deltaX = t.screenX - this.touchState.startX;
      const deltaY = t.screenY - this.touchState.startY;
      if (Math.abs(deltaX) >= Math.abs(deltaY)) {
        this.touchState.isSwiping = true;
        e.preventDefault();
      }
      this.touchState.isMonitoringSwipe = false;
    },
    touchEnd(e) {
      const t = e.changedTouches[0];
      const deltaX = t.screenX - this.touchState.startX;
      const deltaY = t.screenY - this.touchState.startY;
      const deltaTime = new Date().getTime() - this.touchState.startTime;
      if (deltaTime < defaults.maxSwipeTimeMs) {
        if (Math.abs(deltaX) >= defaults.minHorizontalSwipeDistance && Math.abs(deltaY) <= defaults.maxVerticalSwipeDistance) {
          // Swipe left
          if (deltaX < 0) {
            // Move to previous month
            this.moveNextMonth();
          } else {
            // Move to next month
            this.movePrevMonth();
          }
        }
      }
    },
    canMove(pageInfo) {
      if (this.minPage && pageIsBeforePage(pageInfo, this.minPage)) return false;
      if (this.maxPage && pageIsAfterPage(pageInfo, this.maxPage)) return false;
      return true;
    },
    movePrevYear() {
      this.move({ month: this.page_.month, year: this.page_.year - 1 });
    },
    movePrevMonth() {
      this.move(this.page_.prevMonthComps);
    },
    moveThisMonth() {
      this.move(todayComps);
    },
    moveNextMonth() {
      this.move(this.page_.nextMonthComps);
    },
    moveNextYear() {
      this.move({ month: this.page_.month, year: this.page_.year + 1 });
    },
    move(pageInfo) {
      if (this.canMove(pageInfo)) {
        this.forceMove(pageInfo);
      } else if (pageIsBeforePage(todayComps, this.minPage)) {
        this.forceMove(this.minPage);
      } else if (pageIsAfterPage(pageInfo, this.maxPage)) {
        this.forceMove(this.maxPage);
      }
    },
    forceMove(pageInfo) {
      // Exit if there is no page info or page info matches the current page
      if (!pageInfo || (pageInfo.month === this.page_.month && pageInfo.year === this.page_.year)) return;
      // Extract just the month and year info
      const monthYear = { month: pageInfo.month, year: pageInfo.year };
      // Set the active page
      this.page_ = this.loadPage(monthYear);
      // Flag that page was moved to/updated
      this.$emit('move', monthYear);
      this.$emit('update:page', monthYear);
      // Preload other pages
      this.preloadPages();
    },
    loadPage({ month, year }) {
      const key = `${year.toString()}.${month.toString()}`;
      let page = this.pages.find(p => (p.key === key));
      if (!page) {
        const monthComps = getMonthComps(month, year);
        const prevMonthComps = getPrevMonthComps(month, year);
        const nextMonthComps = getNextMonthComps(month, year);
        page = {
          key,
          month,
          year,
          monthLabel: this.monthLabels[month - 1],
          yearLabel: year.toString(),
          monthComps,
          prevMonthComps,
          nextMonthComps,
          canMove: pg => this.canMove(pg),
          move: pg => this.move(pg),
          moveThisMonth: () => this.moveThisMonth(),
          movePrevMonth: () => this.move(prevMonthComps),
          moveNextMonth: () => this.move(nextMonthComps),
        };
        this.pages.push(page);
      }
      page.position = this.position;
      page.loaded = true;
      return page;
    },
    preloadPages() {
      // Load the next and previous pages
      Vue.nextTick(() => {
        this.loadPage(this.page_.prevMonthComps);
        this.loadPage(this.page_.nextMonthComps);
        this.pages = this.pages.filter(p => p.loaded);
        this.pages.forEach((p) => {
          p.loaded = false;
        });
      });
    },
    getTransitionDirection(fromPage, toPage) {
      if (!fromPage || !toPage) return '';
      if (fromPage.year !== toPage.year) return fromPage.year < toPage.year ? 'next' : 'prev';
      if (fromPage.month !== toPage.month) return fromPage.month < toPage.month ? 'next' : 'prev';
      return '';
    },
    getTransitionName(prefix, type, direction) {
      if (type === 'slide-h') {
        return `${prefix}-${direction === 'next' ? 'slide-left' : 'slide-right'}`;
      } else if (type === 'slide-v') {
        return `${prefix}-${direction === 'next' ? 'slide-up' : 'slide-down'}`;
      }
      return `${prefix}-${type}`;
    },
    getDividerStyle(defaultStyle) {
      if (this.position === 1) return { ...defaultStyle, borderRight: '0' };
      if (this.position === 2) return { ...defaultStyle, borderLeft: '0' };
      return defaultStyle;
    },
  },
};
</script>

<style lang='sass' scoped>

@import '../styles/vars.sass'
@import '../styles/mixins.sass'

.c-pane
  width: 50%
  display: flex
  flex-direction: column
  align-items: stretch
  position: relative
  &.is-single
    width: 100%

.c-header-wrapper
  display: flex
  z-index: 1

.c-header
  flex: 1
  display: flex
  align-items: stretch
  user-select: none
  padding: $headerPadding
  .c-arrow-layout
    +box()
    .c-arrow
      +box()
      font-size: $arrowFontSize
      width: $arrowWidth
      height: $arrowHeight
      transition: $arrowTransition
      cursor: pointer
      user-select: none
      &:hover
        opacity: 0.5
  .c-title-layout
    display: inline-flex
    justify-content: center
    align-items: center
    flex-grow: 1
    .c-title-popover
      display: flex
      justify-content: inherit
      .c-title-anchor
        display: flex
        justify-content: inherit
        .c-title
          font-weight: $titleFontWeight
          font-size: $titleFontSize
          transition: $titleTransition
          cursor: pointer
          user-select: none
          white-space: nowrap
    &.align-left
      order: -1
      justify-content: flex-start
    &.align-right
      order: 1
      justify-content: flex-end
    
  .c-arrow.c-disabled
    cursor: not-allowed
    pointer-events: none
    opacity: 0.2

.c-horizontal-divider
  align-self: center

.c-weekdays-wrapper
  display: flex

.c-weekdays
  flex-grow: 1
  display: flex
  padding: $weekdayPadding
  color: $weekdayColor
  font-size: $weekdayFontSize
  font-weight: $weekdayFontWeight

.c-weekday
  +box()
  flex: 1
  cursor: default

.c-weeks-wrapper
  display: flex

.c-weeks
  flex-grow: 1
  padding: $weeksPadding

.c-weeks-rows-wrapper
  position: relative

.c-weeks-rows
  display: flex
  flex-direction: column
  width: 100%

.title-slide-left-leave-active,
.title-slide-right-leave-active,
.title-slide-up-leave-active,
.title-slide-down-leave-active,
.title-fade-leave-active
  position: absolute

.title-slide-left-leave,
.title-slide-right-leave,
.title-slide-up-leave,
.title-slide-down-leave
  opacity: 1

.title-none-enter-active,
.title-none-leave-active
  transition-duration: 0s

.title-slide-left-enter,
.title-slide-right-leave-to
  opacity: 0
  transform: translateX($titleTranslateX)

.title-slide-left-leave-to,
.title-slide-right-enter
  opacity: 0
  transform: translateX(-$titleTranslateX)

.title-slide-up-enter,
.title-slide-down-leave-to
  opacity: 0
  transform: translateY($weeksTranslateX)

.title-slide-down-enter,
.title-slide-up-leave-to
  opacity: 0
  transform: translateY(-$weeksTranslateX)

.weeks-slide-left-enter-active,
.weeks-slide-left-leave-active,
.weeks-slide-right-enter-active,
.weeks-slide-right-leave-active,
.weeks-slide-up-enter-active,
.weeks-slide-up-leave-active,
.weeks-slide-down-enter-active,
.weeks-slide-down-leave-active,
.weeks-fade-enter-active,
.weeks-fade-leave-active
  transition: $weeksTransition

.weeks-slide-left-leave-active,
.weeks-slide-right-leave-active,
.weeks-slide-up-leave-active,
.weeks-slide-down-leave-active,
.weeks-fade-leave-active
  position: absolute

.weeks-none-enter-active,
.weeks-none-leave-active
  transition-duration: 0s

.weeks-slide-left-enter,
.weeks-slide-right-leave-to
  opacity: 0
  transform: translateX($weeksTranslateX)

.weeks-slide-left-leave-to,
.weeks-slide-right-enter
  opacity: 0
  transform: translateX(-$weeksTranslateX)

.weeks-slide-up-enter,
.weeks-slide-down-leave-to
  opacity: 0
  transform: translateY($weeksTranslateX)

.weeks-slide-down-enter,
.weeks-slide-up-leave-to
  opacity: 0
  transform: translateY(-$weeksTranslateX)

.weeks-fade-enter,
.weeks-fade-leave-to,
.weeks-none-enter,
.weeks-none-leave-to,
.title-fade-enter,
.title-fade-leave-to,
.title-none-enter,
.title-none-leave-to,
  opacity: 0

</style><|MERGE_RESOLUTION|>--- conflicted
+++ resolved
@@ -1,91 +1,10 @@
 <template>
-<<<<<<< HEAD
 <div
   ref='pane'
   :class='["c-pane", { "is-single": position === 0 }]'>
   <!--Header-->
   <div class='c-header-wrapper'>
     <!--Header vertical divider-->
-=======
-  <div
-    :class='["c-pane", { "is-single": position === 0 }]'>
-    <!--Header-->
-    <div class='c-header-wrapper'>
-      <!--Header vertical divider-->
-      <div
-        :style='verticalDividers.header'
-        v-if='verticalDividers.header'>
-      </div>
-      <!--Header slot-->
-      <slot name='header' :page='page_'>
-        <div class='c-header' :style='headerStyle'>
-          <!--Header prev button-->
-          <div class='c-arrow-layout'>
-            <slot name='header-left-button' :page='page_'>
-              <span
-                class='c-arrow vc-angle-left'
-                :class='{ "c-disabled": !canMovePrevMonth }'
-                :style='arrowStyle'
-                @click='movePrevMonth'>
-              </span>
-            </slot>
-          </div>
-          <!--Header title-->
-          <div
-            :class='["c-title-layout", titleClass]'>   
-            <!--Navigation popover--> 
-            <popover
-              class='c-title-popover'
-              visibility='hover'
-              direction='bottom'
-              :align='titlePosition'
-              :content-style='{ padding: "0" }'
-              :force-hidden.sync='navForceHidden'
-              :force-hidden-delay='140'>
-              <!--Title content-->
-              <transition-group
-                tag='div'
-                class='c-title-anchor'
-                :name='titleTransition_'>
-                <div
-                  class='c-title'
-                  :style='titleStyle'
-                  v-for='p in pages'
-                  :key='p.key'
-                  v-if='p === page_'
-                  @click='$emit("titleClick", p)'>
-                  <slot
-                    name='header-title'>
-                    {{ `${p.monthLabel} ${p.yearLabel}` }}
-                  </slot>
-                </div>
-              </transition-group>
-              <!--Navigation pane-->
-              <calendar-nav
-                slot='popover-content'
-                :month-labels='monthLabels'
-                :value='page_'
-                :validator='canMove'
-                @input='navPageSelected($event)'>
-              </calendar-nav>
-            </popover>
-          </div>
-          <!--Header next button-->
-          <div class='c-arrow-layout'>
-            <slot name='header-right-button' :page='page_'>
-              <span
-                class='c-arrow vc-angle-right'
-                :class='{ "c-disabled": !canMoveNextMonth }'
-                :style='arrowStyle'
-                @click='moveNextMonth'>
-              </span>
-            </slot>
-          </div>
-        </div>
-      </slot>
-    </div>
-    <!--Header horizontal divider-->
->>>>>>> 5efe9656
     <div
       :style='verticalDividers.header'
       v-if='verticalDividers.header'>
@@ -139,7 +58,6 @@
               :month-labels='monthLabels'
               :value='page_'
               :validator='canMove'
-              :attributes='attributes'
               @input='navPageSelected($event)'>
             </calendar-nav>
           </popover>
@@ -176,35 +94,10 @@
       :style='weekdayStyle_'>
       <!--Weekday labels-->
       <div
-<<<<<<< HEAD
         v-for='weekday in weekdayLabels_'
         :key='weekday'
         class='c-weekday'>
         {{ weekday }}
-=======
-        class='c-weeks'
-        :style='weeksStyle_'>
-        <transition-group
-          tag='div'
-          class='c-weeks-rows-wrapper'
-          :name='weeksTransition_'>
-          <calendar-weeks
-            class='c-weeks-rows'
-            v-for='p in pages'
-            :key='p.key'
-            :month-comps='p.monthComps'
-            :prev-month-comps='p.prevMonthComps'
-            :next-month-comps='p.nextMonthComps'
-            :styles='styles'
-            v-bind='$attrs'
-            @touchstart.passive='touchStart($event)'
-            @touchmove.passive='touchMove($event)'
-            @touchend.passive='touchEnd($event)'
-            v-on='$listeners'
-            v-if='p === page_'>
-          </calendar-weeks>
-        </transition-group> 
->>>>>>> 5efe9656
       </div>
     </div>
   </div>
@@ -235,19 +128,14 @@
           class='c-weeks-rows'
           v-for='p in pages'
           :key='p.key'
-          :month='p.month'
-          :year='p.year'
-          :is-leap-year='p.isLeapYear'
-          :days-in-month='p.daysInMonth'
-          :first-weekday-in-month='p.firstWeekdayInMonth'
+          :month-comps='p.monthComps'
           :prev-month-comps='p.prevMonthComps'
           :next-month-comps='p.nextMonthComps'
-          :first-day-of-week='firstDayOfWeek'
           :styles='styles'
-          :attributes='attributes'
           v-bind='$attrs'
           @dayMouseEnter='dayMouseEnter'
           @dayMouseLeave='dayMouseLeave'
+          @dayUpdated='dayUpdated'
           @touchstart.passive='touchStart($event)'
           @touchmove.passive='touchMove($event)'
           @touchend.passive='touchEnd($event)'
@@ -262,7 +150,12 @@
     transition='fade'
     content-offset='8px'
     :day-info='popoverDayInfo'
-    is-dark>
+    :attributes='popoverAttributes'
+    :visibility='popoverVisibility'
+    >
+    <div slot='popover'>
+      This is a test
+    </div>
   </calendar-day-popover>
 </div>
 </template>
@@ -313,6 +206,8 @@
       navForceHidden: false,
       weeksTransitioning: false,
       popoverDayInfo: null,
+      popoverAttributes: null,
+      popoverVisibility: 'hidden',
     };
   },
   computed: {
@@ -388,11 +283,25 @@
     this.preloadPages();
   },
   methods: {
-    dayMouseEnter(d) {
+    popoverExists(attr) {
+      if (!attr) return false;
+      return Object.values(attr).find(a => a.popover);
+    },
+    dayMouseEnter(d, attr) {
       this.popoverDayInfo = d;
+      this.popoverAttributes = attr;
+      this.popoverVisibility = this.popoverExists(attr) ? 'visible' : 'hidden';
     },
     dayMouseLeave() {
       this.popoverDayInfo = null;
+      this.popoverAttributes = null;
+      this.popoverVisibility = 'hidden';
+    },
+    dayUpdated(d, attr) {
+      if (d === this.popoverDayInfo) {
+        this.popoverAttributes = attr;
+        this.popoverVisibility = this.popoverExists(attr) ? 'visible' : 'hidden';
+      }
     },
     navPageSelected(page) {
       this.navForceHidden = true;
