<template>
<div
  ref='pane'
  :class='["c-pane", { "is-single": position === 0 }]'>
  <!--Header-->
  <div class='c-header-wrapper'>
    <!--Header vertical divider-->
    <div
      :style='verticalDividers.header'
      v-if='verticalDividers.header'>
    </div>
    <!--Header slot-->
    <slot name='header' :page='page_'>
      <div class='c-header' :style='headerStyle'>
        <!--Header prev button-->
        <div class='c-arrow-layout'>
          <slot name='header-left-button' :page='page_'>
            <span
              class='c-arrow vc-angle-left'
              :class='{ "c-disabled": !canMovePrevMonth }'
              :style='arrowStyle'
              @click='movePrevMonth'>
            </span>
          </slot>
        </div>
        <!--Header title-->
        <div
          :class='["c-title-layout", titleClass]'>   
          <!--Navigation popover--> 
          <popover
            class='c-title-popover'
            visibility='focus'
            direction='bottom'
            :align='titlePosition'
            :content-style='{ padding: "0" }'
            :force-hidden.sync='navForceHidden'
            toggle-visible-on-click>
            <!--Title content-->
            <transition-group
              tag='div'
              class='c-title-anchor'
              :name='titleTransition_'>
              <div
                class='c-title'
                :style='titleStyle'
                v-for='p in pages'
                :key='p.key'
                v-if='p === page_'>
                <slot
                  name='header-title'>
                  {{ `${p.monthLabel} ${p.yearLabel}` }}
                </slot>
              </div>
            </transition-group>
            <!--Navigation pane-->
            <calendar-nav
              slot='popover-content'
              :month-labels='monthLabels'
              :value='page_'
              :validator='canMove'
              @input='navPageSelected($event)'>
            </calendar-nav>
          </popover>
        </div>
        <!--Header next button-->
        <div class='c-arrow-layout'>
          <slot name='header-right-button' :page='page_'>
            <span
              class='c-arrow vc-angle-right'
              :class='{ "c-disabled": !canMoveNextMonth }'
              :style='arrowStyle'
              @click='moveNextMonth'>
            </span>
          </slot>
        </div>
      </div>
    </slot>
  </div>
  <!--Header horizontal divider-->
  <div
    class='c-horizontal-divider'
    :style='headerHorizontalDividerStyle_'
    v-if='headerHorizontalDividerStyle_'>
  </div>
  <!--Weekdays-->
  <div class='c-weekdays-wrapper'>
    <!--Weekday vertical divider-->
    <div
      :style='verticalDividers.weekdays'
      v-if='verticalDividers.weekdays'>
    </div>
    <div
      class='c-weekdays'
      :style='weekdayStyle_'>
      <!--Weekday labels-->
      <div
        v-for='weekday in weekdayLabels_'
        :key='weekday'
        class='c-weekday'>
        {{ weekday }}
      </div>
    </div>
  </div>
  <!--Weekday horizontal divider-->
  <div
    class='c-horizontal-divider'
    :style='weekdaysHorizontalDividerStyle_'
    v-if='weekdaysHorizontalDividerStyle_'>
  </div>
  <!--Weeks-->
  <div class='c-weeks-wrapper'>
    <!--Weeks vertical divider-->
    <div
      :style='verticalDividers.weeks'
      v-if='verticalDividers.weeks'>
    </div>
    <!--Week rows-->
    <div
      class='c-weeks'
      :style='weeksStyle_'>
      <transition-group
        tag='div'
        class='c-weeks-rows-wrapper'
        :name='weeksTransition_'
        @before-enter='weeksTransitioning = true'
        @after-enter='weeksTransitioning = false'>
        <calendar-weeks
          class='c-weeks-rows'
          v-for='p in pages'
          :key='p.key'
          :month-comps='p.monthComps'
          :prev-month-comps='p.prevMonthComps'
          :next-month-comps='p.nextMonthComps'
          :styles='styles'
          v-bind='$attrs'
          @dayMouseEnter='dayMouseEnter'
          @dayMouseLeave='dayMouseLeave'
          @dayUpdated='dayUpdated'
          @touchstart.passive='touchStart($event)'
          @touchmove.passive='touchMove($event)'
          @touchend.passive='touchEnd($event)'
          v-on='$listeners'
          v-if='p === page_'>
        </calendar-weeks>
      </transition-group> 
    </div>
  </div>
  <calendar-day-popover
    align='center'
    transition='fade'
    content-offset='8px'
    :day-info='popoverDayInfo'
    :attributes='popoverAttributes'
    :visibility='popoverVisibility'
    >
    <div slot='popover'>
      This is a test
    </div>
  </calendar-day-popover>
</div>
</template>

<script>
<<<<<<< HEAD
import Vue from 'vue';
import Popover from './Popover';
=======
>>>>>>> ef739895
import CalendarWeeks from './CalendarWeeks';
import CalendarNav from './CalendarNav';
import CalendarDayPopover from './CalendarDayPopover';
import defaults from '../utils/defaults';

import {
  todayComps,
  getMonthComps,
  getPrevMonthComps,
  getNextMonthComps,
  pageIsBeforePage,
  pageIsAfterPage,
} from '../utils/helpers';

export default {
  components: {
    CalendarWeeks,
    CalendarNav,
    CalendarDayPopover,
    Popover,
  },
  props: {
    position: { type: Number, default: 1 },
    page: { type: Object, default: () => todayComps },
    minPage: Object,
    maxPage: Object,
    monthLabels: { type: Array, default: () => defaults.monthLabels },
    weekdayLabels: { type: Array, default: () => defaults.weekdayLabels },
    styles: Object,
    titlePosition: { type: String, default: () => defaults.titlePosition },
    titleTransition: { type: String, default: () => defaults.titleTransition },
    weeksTransition: { type: String, default: () => defaults.weeksTransition },
  },
  data() {
    return {
      todayComps,
      pages: [],
      page_: null,
      transitionDirection: '',
      touchState: {},
      navForceHidden: false,
      weeksTransitioning: false,
      popoverDayInfo: null,
      popoverAttributes: null,
      popoverVisibility: 'hidden',
    };
  },
  computed: {
    weekdayLabels_() {
      const labels = [];
      for (let i = 1, d = defaults.firstDayOfWeek; i <= 7; i++, d += (d === 7) ? -6 : 1) {
        labels.push(this.weekdayLabels[d - 1]);
      }
      return labels;
    },
    titleClass() {
      return this.titlePosition ? `align-${this.titlePosition}` : '';
    },
    titleTransition_() {
      return this.getTransitionName('title', this.titleTransition, this.transitionDirection);
    },
    weeksTransition_() {
      return this.getTransitionName('weeks', this.weeksTransition, this.transitionDirection);
    },
    headerStyle() {
      return this.getDividerStyle(this.styles.header);
    },
    titleStyle() {
      return this.styles.headerTitle;
    },
    arrowStyle() {
      return this.styles.headerArrows;
    },
    verticalDividers() {
      return this.position === 2 ? {
        header: this.styles.headerVerticalDivider || this.styles.verticalDivider,
        weekdays: this.styles.weekdaysVerticalDivider || this.styles.verticalDivider,
        weeks: this.styles.weeksVerticalDivider || this.styles.verticalDivider,
      } : {};
    },
    headerHorizontalDividerStyle_() {
      return this.styles.headerHorizontalDivider;
    },
    weekdayStyle_() {
      return this.getDividerStyle(this.styles.weekdays);
    },
    weekdaysHorizontalDividerStyle_() {
      return this.styles.weekdaysHorizontalDivider;
    },
    weeksStyle_() {
      return {
        ...this.getDividerStyle(this.styles.weeks),
        ...(this.weeksTransitioning ? { overflow: 'hidden' } : null),
      };
    },
    canMovePrevMonth() {
      return this.canMove(this.page_.prevMonthComps);
    },
    canMoveNextMonth() {
      return this.canMove(this.page_.nextMonthComps);
    },
  },
  watch: {
    page(val) {
      this.move(val);
    },
    page_(val, oldVal) {
      this.transitionDirection = this.getTransitionDirection(oldVal, val);
    },
  },
  created() {
    if (this.page) {
      this.page_ = this.loadPage(this.page);
    } else {
      this.page_ = this.loadPage(todayComps);
      this.$emit('update:page');
    }
    this.preloadPages();
  },
  methods: {
    popoverExists(attr) {
      if (!attr) return false;
      return Object.values(attr).find(a => a.popover);
    },
    dayMouseEnter(d, attr) {
      this.popoverDayInfo = d;
      this.popoverAttributes = attr;
      this.popoverVisibility = this.popoverExists(attr) ? 'visible' : 'hidden';
    },
    dayMouseLeave() {
      this.popoverDayInfo = null;
      this.popoverAttributes = null;
      this.popoverVisibility = 'hidden';
    },
    dayUpdated(d, attr) {
      if (d === this.popoverDayInfo) {
        this.popoverAttributes = attr;
        this.popoverVisibility = this.popoverExists(attr) ? 'visible' : 'hidden';
      }
    },
    navPageSelected(page) {
      this.navForceHidden = true;
      this.move(page);
    },
    monthIsDisabled(month) {
      if (this.minPage && this.yearNumber === this.minPage.year) return month < this.minPage.month;
      if (this.maxPage && this.yearNumber === this.maxPage.year) return month > this.maxPage.month;
      return false;
    },
    yearIsDisabled(year) {
      if (this.minPage && year < this.minPage.year) return true;
      if (this.maxPage && year > this.maxPage.year) return true;
      return false;
    },
    touchStart(e) {
      const t = e.changedTouches[0];
      this.touchState = {
        active: true,
        startX: t.screenX,
        startY: t.screenY,
        startTime: new Date().getTime(),
        isSwiping: false,
        isMonitoringSwipe: true,
      };
    },
    touchMove(e) {
      if (!this.touchState.isMonitoringSwipe) {
        if (this.touchState.isSwiping) e.preventDefault();
        return;
      }
      const deltaTime = new Date().getTime() - this.touchState.startTime;
      if (deltaTime <= 5) {
        e.preventDefault();
        return;
      }
      const t = e.changedTouches[0];
      const deltaX = t.screenX - this.touchState.startX;
      const deltaY = t.screenY - this.touchState.startY;
      if (Math.abs(deltaX) >= Math.abs(deltaY)) {
        this.touchState.isSwiping = true;
        e.preventDefault();
      }
      this.touchState.isMonitoringSwipe = false;
    },
    touchEnd(e) {
      const t = e.changedTouches[0];
      const deltaX = t.screenX - this.touchState.startX;
      const deltaY = t.screenY - this.touchState.startY;
      const deltaTime = new Date().getTime() - this.touchState.startTime;
      if (deltaTime < defaults.maxSwipeTimeMs) {
        if (Math.abs(deltaX) >= defaults.minHorizontalSwipeDistance && Math.abs(deltaY) <= defaults.maxVerticalSwipeDistance) {
          // Swipe left
          if (deltaX < 0) {
            // Move to previous month
            this.moveNextMonth();
          } else {
            // Move to next month
            this.movePrevMonth();
          }
        }
      }
    },
    canMove(pageInfo) {
      if (this.minPage && pageIsBeforePage(pageInfo, this.minPage)) return false;
      if (this.maxPage && pageIsAfterPage(pageInfo, this.maxPage)) return false;
      return true;
    },
    movePrevYear() {
      this.move({ month: this.page_.month, year: this.page_.year - 1 });
    },
    movePrevMonth() {
      this.move(this.page_.prevMonthComps);
    },
    moveThisMonth() {
      this.move(todayComps);
    },
    moveNextMonth() {
      this.move(this.page_.nextMonthComps);
    },
    moveNextYear() {
      this.move({ month: this.page_.month, year: this.page_.year + 1 });
    },
    move(pageInfo) {
      if (this.canMove(pageInfo)) {
        this.forceMove(pageInfo);
      } else if (pageIsBeforePage(todayComps, this.minPage)) {
        this.forceMove(this.minPage);
      } else if (pageIsAfterPage(pageInfo, this.maxPage)) {
        this.forceMove(this.maxPage);
      }
    },
    forceMove(pageInfo) {
      // Exit if there is no page info or page info matches the current page
      if (!pageInfo || (pageInfo.month === this.page_.month && pageInfo.year === this.page_.year)) return;
      // Extract just the month and year info
      const monthYear = { month: pageInfo.month, year: pageInfo.year };
      // Set the active page
      this.page_ = this.loadPage(monthYear);
      // Flag that page was moved to/updated
      this.$emit('move', monthYear);
      this.$emit('update:page', monthYear);
      // Preload other pages
      this.preloadPages();
    },
    loadPage({ month, year }) {
      const key = `${year.toString()}.${month.toString()}`;
      let page = this.pages.find(p => (p.key === key));
      if (!page) {
        const monthComps = getMonthComps(month, year);
        const prevMonthComps = getPrevMonthComps(month, year);
        const nextMonthComps = getNextMonthComps(month, year);
        page = {
          key,
          month,
          year,
          monthLabel: this.monthLabels[month - 1],
          yearLabel: year.toString(),
          monthComps,
          prevMonthComps,
          nextMonthComps,
          canMove: pg => this.canMove(pg),
          move: pg => this.move(pg),
          moveThisMonth: () => this.moveThisMonth(),
          movePrevMonth: () => this.move(prevMonthComps),
          moveNextMonth: () => this.move(nextMonthComps),
        };
        this.pages.push(page);
      }
      page.position = this.position;
      page.loaded = true;
      return page;
    },
    preloadPages() {
      // Load the next and previous pages
      this.$nextTick(() => {
        this.loadPage(this.page_.prevMonthComps);
        this.loadPage(this.page_.nextMonthComps);
        this.pages = this.pages.filter(p => p.loaded);
        this.pages.forEach((p) => {
          p.loaded = false;
        });
      });
    },
    getTransitionDirection(fromPage, toPage) {
      if (!fromPage || !toPage) return '';
      if (fromPage.year !== toPage.year) return fromPage.year < toPage.year ? 'next' : 'prev';
      if (fromPage.month !== toPage.month) return fromPage.month < toPage.month ? 'next' : 'prev';
      return '';
    },
    getTransitionName(prefix, type, direction) {
      if (type === 'slide-h') {
        return `${prefix}-${direction === 'next' ? 'slide-left' : 'slide-right'}`;
      } else if (type === 'slide-v') {
        return `${prefix}-${direction === 'next' ? 'slide-up' : 'slide-down'}`;
      }
      return `${prefix}-${type}`;
    },
    getDividerStyle(defaultStyle) {
      if (this.position === 1) return { ...defaultStyle, borderRight: '0' };
      if (this.position === 2) return { ...defaultStyle, borderLeft: '0' };
      return defaultStyle;
    },
  },
};
</script>

<style lang='sass' scoped>

@import '../styles/vars.sass'
@import '../styles/mixins.sass'

.c-pane
  width: 50%
  display: flex
  flex-direction: column
  align-items: stretch
  position: relative
  &.is-single
    width: 100%

.c-header-wrapper
  display: flex
  z-index: 1

.c-header
  flex: 1
  display: flex
  align-items: stretch
  user-select: none
  padding: $headerPadding
  .c-arrow-layout
    +box()
    .c-arrow
      +box()
      font-size: $arrowFontSize
      width: $arrowWidth
      height: $arrowHeight
      transition: $arrowTransition
      cursor: pointer
      user-select: none
      &:hover
        opacity: 0.5
  .c-title-layout
    display: inline-flex
    justify-content: center
    align-items: center
    flex-grow: 1
    .c-title-popover
      display: flex
      justify-content: inherit
      .c-title-anchor
        display: flex
        justify-content: inherit
        .c-title
          font-weight: $titleFontWeight
          font-size: $titleFontSize
          transition: $titleTransition
          cursor: pointer
          user-select: none
          white-space: nowrap
    &.align-left
      order: -1
      justify-content: flex-start
    &.align-right
      order: 1
      justify-content: flex-end
    
  .c-arrow.c-disabled
    cursor: not-allowed
    pointer-events: none
    opacity: 0.2

.c-horizontal-divider
  align-self: center

.c-weekdays-wrapper
  display: flex

.c-weekdays
  flex-grow: 1
  display: flex
  padding: $weekdayPadding
  color: $weekdayColor
  font-size: $weekdayFontSize
  font-weight: $weekdayFontWeight

.c-weekday
  +box()
  flex: 1
  cursor: default

.c-weeks-wrapper
  display: flex

.c-weeks
  flex-grow: 1
  padding: $weeksPadding

.c-weeks-rows-wrapper
  position: relative

.c-weeks-rows
  display: flex
  flex-direction: column
  width: 100%

.title-slide-left-leave-active,
.title-slide-right-leave-active,
.title-slide-up-leave-active,
.title-slide-down-leave-active,
.title-fade-leave-active
  position: absolute

.title-slide-left-leave,
.title-slide-right-leave,
.title-slide-up-leave,
.title-slide-down-leave
  opacity: 1

.title-none-enter-active,
.title-none-leave-active
  transition-duration: 0s

.title-slide-left-enter,
.title-slide-right-leave-to
  opacity: 0
  transform: translateX($titleTranslateX)

.title-slide-left-leave-to,
.title-slide-right-enter
  opacity: 0
  transform: translateX(-$titleTranslateX)

.title-slide-up-enter,
.title-slide-down-leave-to
  opacity: 0
  transform: translateY($weeksTranslateX)

.title-slide-down-enter,
.title-slide-up-leave-to
  opacity: 0
  transform: translateY(-$weeksTranslateX)

.weeks-slide-left-enter-active,
.weeks-slide-left-leave-active,
.weeks-slide-right-enter-active,
.weeks-slide-right-leave-active,
.weeks-slide-up-enter-active,
.weeks-slide-up-leave-active,
.weeks-slide-down-enter-active,
.weeks-slide-down-leave-active,
.weeks-fade-enter-active,
.weeks-fade-leave-active
  transition: $weeksTransition

.weeks-slide-left-leave-active,
.weeks-slide-right-leave-active,
.weeks-slide-up-leave-active,
.weeks-slide-down-leave-active,
.weeks-fade-leave-active
  position: absolute

.weeks-none-enter-active,
.weeks-none-leave-active
  transition-duration: 0s

.weeks-slide-left-enter,
.weeks-slide-right-leave-to
  opacity: 0
  transform: translateX($weeksTranslateX)

.weeks-slide-left-leave-to,
.weeks-slide-right-enter
  opacity: 0
  transform: translateX(-$weeksTranslateX)

.weeks-slide-up-enter,
.weeks-slide-down-leave-to
  opacity: 0
  transform: translateY($weeksTranslateX)

.weeks-slide-down-enter,
.weeks-slide-up-leave-to
  opacity: 0
  transform: translateY(-$weeksTranslateX)

.weeks-fade-enter,
.weeks-fade-leave-to,
.weeks-none-enter,
.weeks-none-leave-to,
.title-fade-enter,
.title-fade-leave-to,
.title-none-enter,
.title-none-leave-to,
  opacity: 0

</style><|MERGE_RESOLUTION|>--- conflicted
+++ resolved
@@ -133,6 +133,7 @@
           :next-month-comps='p.nextMonthComps'
           :styles='styles'
           v-bind='$attrs'
+          @daySelect='daySelect'
           @dayMouseEnter='dayMouseEnter'
           @dayMouseLeave='dayMouseLeave'
           @dayUpdated='dayUpdated'
@@ -161,11 +162,7 @@
 </template>
 
 <script>
-<<<<<<< HEAD
-import Vue from 'vue';
 import Popover from './Popover';
-=======
->>>>>>> ef739895
 import CalendarWeeks from './CalendarWeeks';
 import CalendarNav from './CalendarNav';
 import CalendarDayPopover from './CalendarDayPopover';
@@ -289,6 +286,10 @@
     popoverExists(attr) {
       if (!attr) return false;
       return Object.values(attr).find(a => a.popover);
+    },
+    daySelect() {
+      console.log('day select');
+      this.popoverVisibility = 'focus';
     },
     dayMouseEnter(d, attr) {
       this.popoverDayInfo = d;
