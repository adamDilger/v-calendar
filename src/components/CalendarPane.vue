<template>
<<<<<<< HEAD
<div
  ref='pane'
  :class='["c-pane", { "is-single": position === 0 }]'>
  <!--Header-->
  <div class='c-header-wrapper'>
    <!--Header vertical divider-->
=======
  <div
    :class='["c-pane", { "is-single": position === 0 }]'>
    <!--Header-->
    <div class='c-header-wrapper'>
      <!--Header vertical divider-->
      <div
        :style='verticalDividers.header'
        v-if='verticalDividers.header'>
      </div>
      <!--Header slot-->
      <slot name='header' :page='page_'>
        <div class='c-header' :style='headerStyle'>
          <!--Header prev button-->
          <div class='c-arrow-layout'>
            <slot name='header-left-button' :page='page_'>
              <span
                class='c-arrow vc-angle-left'
                :class='{ "c-disabled": !canMovePrevMonth }'
                :style='arrowStyle'
                @click='movePrevMonth'>
              </span>
            </slot>
          </div>
          <!--Header title-->
          <div
            :class='["c-title-layout", titleClass]'>   
            <!--Navigation popover--> 
            <popover
              class='c-title-popover'
              visibility='hover'
              direction='bottom'
              :align='titlePosition'
              :content-style='{ padding: "0" }'
              :force-hidden.sync='navForceHidden'
              :force-hidden-delay='140'>
              <!--Title content-->
              <transition-group
                tag='div'
                class='c-title-anchor'
                :name='titleTransition_'>
                <div
                  class='c-title'
                  :style='titleStyle'
                  v-for='p in pages'
                  :key='p.key'
                  v-if='p === page_'
                  @click='$emit("titleclick", p)'>
                  <slot
                    name='header-title'>
                    {{ `${p.monthLabel} ${p.yearLabel}` }}
                  </slot>
                </div>
              </transition-group>
              <!--Navigation pane-->
              <calendar-nav
                slot='popover-content'
                :month-labels='monthLabels'
                :value='page_'
                :validator='canMove'
                @input='navPageSelected($event)'>
              </calendar-nav>
            </popover>
          </div>
          <!--Header next button-->
          <div class='c-arrow-layout'>
            <slot name='header-right-button' :page='page_'>
              <span
                class='c-arrow vc-angle-right'
                :class='{ "c-disabled": !canMoveNextMonth }'
                :style='arrowStyle'
                @click='moveNextMonth'>
              </span>
            </slot>
          </div>
        </div>
      </slot>
    </div>
    <!--Header horizontal divider-->
>>>>>>> 8553a48c
    <div
      :style='verticalDividers.header'
      v-if='verticalDividers.header'>
    </div>
    <!--Header slot-->
    <slot name='header' :page='page_'>
      <div class='c-header' :style='headerStyle'>
        <!--Header prev button-->
        <div class='c-arrow-layout'>
          <slot name='header-left-button' :page='page_'>
            <span
              class='c-arrow vc-angle-left'
              :class='{ "c-disabled": !canMovePrevMonth }'
              :style='arrowStyle'
              @click='movePrevMonth'>
            </span>
          </slot>
        </div>
        <!--Header title-->
        <div
          :class='["c-title-layout", titleClass]'>   
          <!--Navigation popover--> 
          <popover
            class='c-title-popover'
            visibility='focus'
            direction='bottom'
            :align='titlePosition'
            :content-style='{ padding: "0" }'
            :force-hidden.sync='navForceHidden'
            toggle-visible-on-click>
            <!--Title content-->
            <transition-group
              tag='div'
              class='c-title-anchor'
              :name='titleTransition_'>
              <div
                class='c-title'
                :style='titleStyle'
                v-for='p in pages'
                :key='p.key'
                v-if='p === page_'>
                <slot
                  name='header-title'>
                  {{ `${p.monthLabel} ${p.yearLabel}` }}
                </slot>
              </div>
            </transition-group>
            <!--Navigation pane-->
            <calendar-nav
              slot='popover-content'
              :month-labels='monthLabels'
              :value='page_'
              :validator='canMove'
              @input='navPageSelected($event)'>
            </calendar-nav>
          </popover>
        </div>
        <!--Header next button-->
        <div class='c-arrow-layout'>
          <slot name='header-right-button' :page='page_'>
            <span
              class='c-arrow vc-angle-right'
              :class='{ "c-disabled": !canMoveNextMonth }'
              :style='arrowStyle'
              @click='moveNextMonth'>
            </span>
          </slot>
        </div>
      </div>
    </slot>
  </div>
  <!--Header horizontal divider-->
  <div
    class='c-horizontal-divider'
    :style='headerHorizontalDividerStyle_'
    v-if='headerHorizontalDividerStyle_'>
  </div>
  <!--Weekdays-->
  <div class='c-weekdays-wrapper'>
    <!--Weekday vertical divider-->
    <div
      :style='verticalDividers.weekdays'
      v-if='verticalDividers.weekdays'>
    </div>
    <div
      class='c-weekdays'
      :style='weekdayStyle_'>
      <!--Weekday labels-->
      <div
        v-for='weekday in weekdayLabels_'
        :key='weekday'
        class='c-weekday'>
        {{ weekday }}
      </div>
    </div>
  </div>
  <!--Weekday horizontal divider-->
  <div
    class='c-horizontal-divider'
    :style='weekdaysHorizontalDividerStyle_'
    v-if='weekdaysHorizontalDividerStyle_'>
  </div>
  <!--Weeks-->
  <div class='c-weeks-wrapper'>
    <!--Weeks vertical divider-->
    <div
      :style='verticalDividers.weeks'
      v-if='verticalDividers.weeks'>
    </div>
    <!--Week rows-->
    <div
      class='c-weeks'
      :style='weeksStyle_'>
      <transition-group
        tag='div'
        class='c-weeks-rows-wrapper'
        :name='weeksTransition_'
        @before-enter='weeksTransitioning = true'
        @after-enter='weeksTransitioning = false'>
        <calendar-weeks
          class='c-weeks-rows'
          v-for='p in pages'
          :key='p.key'
          :month-comps='p.monthComps'
          :prev-month-comps='p.prevMonthComps'
          :next-month-comps='p.nextMonthComps'
          :styles='styles'
          v-bind='$attrs'
          @touchstart.passive='touchStart($event)'
          @touchmove.passive='touchMove($event)'
          @touchend.passive='touchEnd($event)'
          v-on='$listeners'
          v-if='p === page_'>
        </calendar-weeks>
      </transition-group> 
    </div>
  </div>
</div>
</template>

<script>
import Popover from './Popover';
import CalendarWeeks from './CalendarWeeks';
import CalendarNav from './CalendarNav';
import CalendarDayPopover from './CalendarDayPopover';
import defaults from '../utils/defaults';

import {
  todayComps,
  getMonthComps,
  getPrevMonthComps,
  getNextMonthComps,
  pageIsBeforePage,
  pageIsAfterPage,
} from '../utils/helpers';

export default {
  components: {
    CalendarWeeks,
    CalendarNav,
    CalendarDayPopover,
    Popover,
  },
  props: {
    position: { type: Number, default: 1 },
    page: { type: Object, default: () => todayComps },
    minPage: Object,
    maxPage: Object,
    monthLabels: { type: Array, default: () => defaults.monthLabels },
    weekdayLabels: { type: Array, default: () => defaults.weekdayLabels },
    styles: Object,
    titlePosition: { type: String, default: () => defaults.titlePosition },
    titleTransition: { type: String, default: () => defaults.titleTransition },
    weeksTransition: { type: String, default: () => defaults.weeksTransition },
  },
  data() {
    return {
      todayComps,
      pages: [],
      page_: null,
      transitionDirection: '',
      touchState: {},
      navForceHidden: false,
      weeksTransitioning: false,
    };
  },
  computed: {
    weekdayLabels_() {
      const labels = [];
      for (let i = 1, d = defaults.firstDayOfWeek; i <= 7; i++, d += (d === 7) ? -6 : 1) {
        labels.push(this.weekdayLabels[d - 1]);
      }
      return labels;
    },
    titleClass() {
      return this.titlePosition ? `align-${this.titlePosition}` : '';
    },
    titleTransition_() {
      return this.getTransitionName('title', this.titleTransition, this.transitionDirection);
    },
    weeksTransition_() {
      return this.getTransitionName('weeks', this.weeksTransition, this.transitionDirection);
    },
    headerStyle() {
      return this.getDividerStyle(this.styles.header);
    },
    titleStyle() {
      return this.styles.headerTitle;
    },
    arrowStyle() {
      return this.styles.headerArrows;
    },
    verticalDividers() {
      return this.position === 2 ? {
        header: this.styles.headerVerticalDivider || this.styles.verticalDivider,
        weekdays: this.styles.weekdaysVerticalDivider || this.styles.verticalDivider,
        weeks: this.styles.weeksVerticalDivider || this.styles.verticalDivider,
      } : {};
    },
    headerHorizontalDividerStyle_() {
      return this.styles.headerHorizontalDivider;
    },
    weekdayStyle_() {
      return this.getDividerStyle(this.styles.weekdays);
    },
    weekdaysHorizontalDividerStyle_() {
      return this.styles.weekdaysHorizontalDivider;
    },
    weeksStyle_() {
      return {
        ...this.getDividerStyle(this.styles.weeks),
        ...(this.weeksTransitioning ? { overflow: 'hidden' } : null),
      };
    },
    canMovePrevMonth() {
      return this.canMove(this.page_.prevMonthComps);
    },
    canMoveNextMonth() {
      return this.canMove(this.page_.nextMonthComps);
    },
  },
  watch: {
    page(val) {
      this.move(val);
    },
    page_(val, oldVal) {
      this.transitionDirection = this.getTransitionDirection(oldVal, val);
    },
  },
  created() {
    if (this.page) {
      this.page_ = this.loadPage(this.page);
    } else {
      this.page_ = this.loadPage(todayComps);
      this.$emit('update:page');
    }
    this.preloadPages();
  },
  methods: {
    navPageSelected(page) {
      this.navForceHidden = true;
      this.move(page);
    },
    monthIsDisabled(month) {
      if (this.minPage && this.yearNumber === this.minPage.year) return month < this.minPage.month;
      if (this.maxPage && this.yearNumber === this.maxPage.year) return month > this.maxPage.month;
      return false;
    },
    yearIsDisabled(year) {
      if (this.minPage && year < this.minPage.year) return true;
      if (this.maxPage && year > this.maxPage.year) return true;
      return false;
    },
    touchStart(e) {
      const t = e.changedTouches[0];
      this.touchState = {
        active: true,
        startX: t.screenX,
        startY: t.screenY,
        startTime: new Date().getTime(),
        isSwiping: false,
        isMonitoringSwipe: true,
      };
    },
    touchMove(e) {
      if (!this.touchState.isMonitoringSwipe) {
        if (this.touchState.isSwiping) e.preventDefault();
        return;
      }
      const deltaTime = new Date().getTime() - this.touchState.startTime;
      if (deltaTime <= 5) {
        e.preventDefault();
        return;
      }
      const t = e.changedTouches[0];
      const deltaX = t.screenX - this.touchState.startX;
      const deltaY = t.screenY - this.touchState.startY;
      if (Math.abs(deltaX) >= Math.abs(deltaY)) {
        this.touchState.isSwiping = true;
        e.preventDefault();
      }
      this.touchState.isMonitoringSwipe = false;
    },
    touchEnd(e) {
      const t = e.changedTouches[0];
      const deltaX = t.screenX - this.touchState.startX;
      const deltaY = t.screenY - this.touchState.startY;
      const deltaTime = new Date().getTime() - this.touchState.startTime;
      if (deltaTime < defaults.maxSwipeTimeMs) {
        if (Math.abs(deltaX) >= defaults.minHorizontalSwipeDistance && Math.abs(deltaY) <= defaults.maxVerticalSwipeDistance) {
          // Swipe left
          if (deltaX < 0) {
            // Move to previous month
            this.moveNextMonth();
          } else {
            // Move to next month
            this.movePrevMonth();
          }
        }
      }
    },
    canMove(pageInfo) {
      if (this.minPage && pageIsBeforePage(pageInfo, this.minPage)) return false;
      if (this.maxPage && pageIsAfterPage(pageInfo, this.maxPage)) return false;
      return true;
    },
    movePrevYear() {
      this.move({ month: this.page_.month, year: this.page_.year - 1 });
    },
    movePrevMonth() {
      this.move(this.page_.prevMonthComps);
    },
    moveThisMonth() {
      this.move(todayComps);
    },
    moveNextMonth() {
      this.move(this.page_.nextMonthComps);
    },
    moveNextYear() {
      this.move({ month: this.page_.month, year: this.page_.year + 1 });
    },
    move(pageInfo) {
      if (this.canMove(pageInfo)) {
        this.forceMove(pageInfo);
      } else if (pageIsBeforePage(todayComps, this.minPage)) {
        this.forceMove(this.minPage);
      } else if (pageIsAfterPage(pageInfo, this.maxPage)) {
        this.forceMove(this.maxPage);
      }
    },
    forceMove(pageInfo) {
      // Exit if there is no page info or page info matches the current page
      if (!pageInfo || (pageInfo.month === this.page_.month && pageInfo.year === this.page_.year)) return;
      // Extract just the month and year info
      const monthYear = { month: pageInfo.month, year: pageInfo.year };
      // Set the active page
      this.page_ = this.loadPage(monthYear);
      // Flag that page was moved to/updated
      this.$emit('move', monthYear);
      this.$emit('update:page', monthYear);
      // Preload other pages
      this.preloadPages();
    },
    loadPage({ month, year }) {
      const key = `${year.toString()}.${month.toString()}`;
      let page = this.pages.find(p => (p.key === key));
      if (!page) {
        const monthComps = getMonthComps(month, year);
        const prevMonthComps = getPrevMonthComps(month, year);
        const nextMonthComps = getNextMonthComps(month, year);
        page = {
          key,
          month,
          year,
          monthLabel: this.monthLabels[month - 1],
          yearLabel: year.toString(),
          monthComps,
          prevMonthComps,
          nextMonthComps,
          canMove: pg => this.canMove(pg),
          move: pg => this.move(pg),
          moveThisMonth: () => this.moveThisMonth(),
          movePrevMonth: () => this.move(prevMonthComps),
          moveNextMonth: () => this.move(nextMonthComps),
        };
        this.pages.push(page);
      }
      page.position = this.position;
      page.loaded = true;
      return page;
    },
    preloadPages() {
      // Load the next and previous pages
      this.$nextTick(() => {
        this.loadPage(this.page_.prevMonthComps);
        this.loadPage(this.page_.nextMonthComps);
        this.pages = this.pages.filter(p => p.loaded);
        this.pages.forEach((p) => {
          p.loaded = false;
        });
      });
    },
    getTransitionDirection(fromPage, toPage) {
      if (!fromPage || !toPage) return '';
      if (fromPage.year !== toPage.year) return fromPage.year < toPage.year ? 'next' : 'prev';
      if (fromPage.month !== toPage.month) return fromPage.month < toPage.month ? 'next' : 'prev';
      return '';
    },
    getTransitionName(prefix, type, direction) {
      if (type === 'slide-h') {
        return `${prefix}-${direction === 'next' ? 'slide-left' : 'slide-right'}`;
      } else if (type === 'slide-v') {
        return `${prefix}-${direction === 'next' ? 'slide-up' : 'slide-down'}`;
      }
      return `${prefix}-${type}`;
    },
    getDividerStyle(defaultStyle) {
      if (this.position === 1) return { ...defaultStyle, borderRight: '0' };
      if (this.position === 2) return { ...defaultStyle, borderLeft: '0' };
      return defaultStyle;
    },
  },
};
</script>

<style lang='sass' scoped>

@import '../styles/vars.sass'
@import '../styles/mixins.sass'

.c-pane
  width: 50%
  display: flex
  flex-direction: column
  align-items: stretch
  position: relative
  &.is-single
    width: 100%

.c-header-wrapper
  display: flex
  z-index: 1

.c-header
  flex: 1
  display: flex
  align-items: stretch
  user-select: none
  padding: $headerPadding
  .c-arrow-layout
    +box()
    .c-arrow
      +box()
      font-size: $arrowFontSize
      width: $arrowWidth
      height: $arrowHeight
      transition: $arrowTransition
      cursor: pointer
      user-select: none
      &:hover
        opacity: 0.5
  .c-title-layout
    display: inline-flex
    justify-content: center
    align-items: center
    flex-grow: 1
    .c-title-popover
      display: flex
      justify-content: inherit
      .c-title-anchor
        display: flex
        justify-content: inherit
        .c-title
          font-weight: $titleFontWeight
          font-size: $titleFontSize
          transition: $titleTransition
          cursor: pointer
          user-select: none
          white-space: nowrap
    &.align-left
      order: -1
      justify-content: flex-start
    &.align-right
      order: 1
      justify-content: flex-end
    
  .c-arrow.c-disabled
    cursor: not-allowed
    pointer-events: none
    opacity: 0.2

.c-horizontal-divider
  align-self: center

.c-weekdays-wrapper
  display: flex

.c-weekdays
  flex-grow: 1
  display: flex
  padding: $weekdayPadding
  color: $weekdayColor
  font-size: $weekdayFontSize
  font-weight: $weekdayFontWeight

.c-weekday
  +box()
  flex: 1
  cursor: default

.c-weeks-wrapper
  display: flex

.c-weeks
  flex-grow: 1
  padding: $weeksPadding

.c-weeks-rows-wrapper
  position: relative

.c-weeks-rows
  display: flex
  flex-direction: column
  width: 100%

.title-slide-left-leave-active,
.title-slide-right-leave-active,
.title-slide-up-leave-active,
.title-slide-down-leave-active,
.title-fade-leave-active
  position: absolute

.title-slide-left-leave,
.title-slide-right-leave,
.title-slide-up-leave,
.title-slide-down-leave
  opacity: 1

.title-none-enter-active,
.title-none-leave-active
  transition-duration: 0s

.title-slide-left-enter,
.title-slide-right-leave-to
  opacity: 0
  transform: translateX($titleTranslateX)

.title-slide-left-leave-to,
.title-slide-right-enter
  opacity: 0
  transform: translateX(-$titleTranslateX)

.title-slide-up-enter,
.title-slide-down-leave-to
  opacity: 0
  transform: translateY($weeksTranslateX)

.title-slide-down-enter,
.title-slide-up-leave-to
  opacity: 0
  transform: translateY(-$weeksTranslateX)

.weeks-slide-left-enter-active,
.weeks-slide-left-leave-active,
.weeks-slide-right-enter-active,
.weeks-slide-right-leave-active,
.weeks-slide-up-enter-active,
.weeks-slide-up-leave-active,
.weeks-slide-down-enter-active,
.weeks-slide-down-leave-active,
.weeks-fade-enter-active,
.weeks-fade-leave-active
  transition: $weeksTransition

.weeks-slide-left-leave-active,
.weeks-slide-right-leave-active,
.weeks-slide-up-leave-active,
.weeks-slide-down-leave-active,
.weeks-fade-leave-active
  position: absolute

.weeks-none-enter-active,
.weeks-none-leave-active
  transition-duration: 0s

.weeks-slide-left-enter,
.weeks-slide-right-leave-to
  opacity: 0
  transform: translateX($weeksTranslateX)

.weeks-slide-left-leave-to,
.weeks-slide-right-enter
  opacity: 0
  transform: translateX(-$weeksTranslateX)

.weeks-slide-up-enter,
.weeks-slide-down-leave-to
  opacity: 0
  transform: translateY($weeksTranslateX)

.weeks-slide-down-enter,
.weeks-slide-up-leave-to
  opacity: 0
  transform: translateY(-$weeksTranslateX)

.weeks-fade-enter,
.weeks-fade-leave-to,
.weeks-none-enter,
.weeks-none-leave-to,
.title-fade-enter,
.title-fade-leave-to,
.title-none-enter,
.title-none-leave-to,
  opacity: 0

</style><|MERGE_RESOLUTION|>--- conflicted
+++ resolved
@@ -1,91 +1,10 @@
 <template>
-<<<<<<< HEAD
 <div
   ref='pane'
   :class='["c-pane", { "is-single": position === 0 }]'>
   <!--Header-->
   <div class='c-header-wrapper'>
     <!--Header vertical divider-->
-=======
-  <div
-    :class='["c-pane", { "is-single": position === 0 }]'>
-    <!--Header-->
-    <div class='c-header-wrapper'>
-      <!--Header vertical divider-->
-      <div
-        :style='verticalDividers.header'
-        v-if='verticalDividers.header'>
-      </div>
-      <!--Header slot-->
-      <slot name='header' :page='page_'>
-        <div class='c-header' :style='headerStyle'>
-          <!--Header prev button-->
-          <div class='c-arrow-layout'>
-            <slot name='header-left-button' :page='page_'>
-              <span
-                class='c-arrow vc-angle-left'
-                :class='{ "c-disabled": !canMovePrevMonth }'
-                :style='arrowStyle'
-                @click='movePrevMonth'>
-              </span>
-            </slot>
-          </div>
-          <!--Header title-->
-          <div
-            :class='["c-title-layout", titleClass]'>   
-            <!--Navigation popover--> 
-            <popover
-              class='c-title-popover'
-              visibility='hover'
-              direction='bottom'
-              :align='titlePosition'
-              :content-style='{ padding: "0" }'
-              :force-hidden.sync='navForceHidden'
-              :force-hidden-delay='140'>
-              <!--Title content-->
-              <transition-group
-                tag='div'
-                class='c-title-anchor'
-                :name='titleTransition_'>
-                <div
-                  class='c-title'
-                  :style='titleStyle'
-                  v-for='p in pages'
-                  :key='p.key'
-                  v-if='p === page_'
-                  @click='$emit("titleclick", p)'>
-                  <slot
-                    name='header-title'>
-                    {{ `${p.monthLabel} ${p.yearLabel}` }}
-                  </slot>
-                </div>
-              </transition-group>
-              <!--Navigation pane-->
-              <calendar-nav
-                slot='popover-content'
-                :month-labels='monthLabels'
-                :value='page_'
-                :validator='canMove'
-                @input='navPageSelected($event)'>
-              </calendar-nav>
-            </popover>
-          </div>
-          <!--Header next button-->
-          <div class='c-arrow-layout'>
-            <slot name='header-right-button' :page='page_'>
-              <span
-                class='c-arrow vc-angle-right'
-                :class='{ "c-disabled": !canMoveNextMonth }'
-                :style='arrowStyle'
-                @click='moveNextMonth'>
-              </span>
-            </slot>
-          </div>
-        </div>
-      </slot>
-    </div>
-    <!--Header horizontal divider-->
->>>>>>> 8553a48c
     <div
       :style='verticalDividers.header'
       v-if='verticalDividers.header'>
@@ -110,12 +29,13 @@
           <!--Navigation popover--> 
           <popover
             class='c-title-popover'
-            visibility='focus'
             direction='bottom'
             :align='titlePosition'
+            :visibility='navVisibility'
             :content-style='{ padding: "0" }'
             :force-hidden.sync='navForceHidden'
-            toggle-visible-on-click>
+            toggle-visible-on-click
+            is-interactive>
             <!--Title content-->
             <transition-group
               tag='div'
@@ -175,8 +95,8 @@
       :style='weekdayStyle_'>
       <!--Weekday labels-->
       <div
-        v-for='weekday in weekdayLabels_'
-        :key='weekday'
+        v-for='(weekday, i) in weekdayLabels_'
+        :key='i'
         class='c-weekday'>
         {{ weekday }}
       </div>
@@ -252,6 +172,7 @@
   props: {
     position: { type: Number, default: 1 },
     page: { type: Object, default: () => todayComps },
+    navVisibility: { type: String, default: () => defaults.navVisibility },
     minPage: Object,
     maxPage: Object,
     monthLabels: { type: Array, default: () => defaults.monthLabels },
