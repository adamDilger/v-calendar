<script>
import {
  propOrDefaultMixin,
  childMixin,
  safeScopedSlotMixin,
<<<<<<< HEAD
} from '@/utils/mixins';
import { createGuid } from '@/utils/helpers';
import Popover from './Popover';
import PopoverRef from './PopoverRef';
import CalendarNav from './CalendarNav';
import CalendarDay from './CalendarDay';
import Grid from './Grid';
=======
} from '../utils/mixins';
import { createGuid } from '../utils/helpers';
>>>>>>> 68cf7609

export default {
  name: 'CalendarPane',
  mixins: [propOrDefaultMixin, childMixin, safeScopedSlotMixin],
  render(h) {
    // Header
    const header =
      this.safeScopedSlot('header', this.page) ||
      h(
        'div',
        {
          class: ['vc-header', this.theme.header],
        },
        [
          // Header title
          h(
            'div',
            {
              class: `vc-title-layout align-${this.titlePosition}`,
            },
            [
              h('div', { class: 'vc-title-wrapper' }, [
                // Navigation popover ref with title
                h(
                  PopoverRef,
                  {
                    props: {
                      id: this.navPopoverId,
                      visibility: this.navVisibility_,
                      placement: this.navPlacement,
                      modifiers: { flip: { behavior: ['bottom'] } },
                      isInteractive: true,
                    },
                  },
                  [
                    // Title content
                    h('div', { class: ['vc-title', this.theme.title] }, [
                      this.safeScopedSlot(
                        'header-title',
                        this.page,
                        this.page.title,
                      ),
                    ]),
                  ],
                ),
                // Navigation popover
                h(
                  Popover,
                  {
                    props: {
                      id: this.navPopoverId,
                      contentClass: this.theme.navPopoverContainer,
                    },
                  },
                  [
                    // Navigation pane
                    h(CalendarNav, {
                      props: {
                        value: this.page,
                        validator: this.canMove,
                      },
                      on: {
                        input: $event => this.move($event),
                      },
                      scopedSlots: this.$scopedSlots,
                    }),
                  ],
                ),
              ]),
            ],
          ),
        ],
      );

    // Weeks
    const weeks = h(
      Grid,
      {
        class: 'vc-weeks',
        props: {
          rows: 7,
          columns: 7,
          columnWidth: '1fr',
          disableFocus: true,
        },
      },
      [
        ...this.weekdayLabels.map((wl, i) =>
          h(
            'div',
            {
              key: i + 1,
              class: ['vc-weekday', this.theme.weekdays],
            },
            [wl],
          ),
        ),
        ...this.page.days.map(day =>
          h(CalendarDay, {
            attrs: {
              ...this.$attrs,
              day,
            },
            on: {
              ...this.$listeners,
            },
            scopedSlots: this.$scopedSlots,
            key: day.id,
            ref: 'days',
            refInFor: true,
          }),
        ),
      ],
    );

    return h(
      'div',
      {
        class: 'vc-pane',
        ref: 'pane',
      },
      [header, weeks],
    );
  },
  props: {
    page: Object,
    titlePosition: String,
    navVisibility: String,
    canMove: {
      type: Function,
      default: () => true,
    },
  },
  data() {
    return {
      navPopoverId: createGuid(),
    };
  },
  computed: {
    navVisibility_() {
      return this.propOrDefault('navVisibility', 'navVisibility');
    },
    navPlacement() {
      switch (this.titlePosition) {
        case 'left':
          return 'bottom-start';
        case 'right':
          return 'bottom-end';
        default:
          return 'bottom';
      }
    },
    weekdayLabels() {
      return this.locale
        .getWeekdayDates()
        .map(d => this.format(d, this.masks.weekdays));
    },
  },
  methods: {
    move(page) {
      this.$emit('update:page', page);
    },
    refresh() {
      this.$refs.days.forEach(d => d.refresh());
    },
  },
};
</script>

<style lang="postcss" scoped>
.vc-pane {
  flex-grow: 1;
  flex-shrink: 1;
  display: flex;
  flex-direction: column;
  justify-content: center;
  align-items: stretch;
}

.vc-horizontal-divider {
  align-self: center;
}

.vc-header {
  flex-shrink: 0;
  display: flex;
  align-items: stretch;
  user-select: none;
  padding: var(--header-padding);
  &.align-left {
    order: -1;
    justify-content: flex-start;
  }
  &.align-right {
    order: 1;
    justify-content: flex-end;
  }
}

.vc-title-layout {
  display: flex;
  justify-content: center;
  align-items: center;
  flex-grow: 1;
  &.align-left {
    justify-content: flex-start;
  }
  &.align-right {
    justify-content: flex-end;
  }
}

.vc-title-wrapper {
  position: relative;
}

.vc-title {
  cursor: pointer;
  user-select: none;
  white-space: nowrap;
  padding: var(--title-padding);
}

.vc-weekday {
  display: flex;
  justify-content: center;
  align-items: center;
  flex: 1;
  padding: var(--weekday-padding);
  cursor: default;
  user-select: none;
}

.vc-weeks {
  flex-shrink: 1;
  flex-grow: 1;
  padding: var(--weeks-padding);
}
</style><|MERGE_RESOLUTION|>--- conflicted
+++ resolved
@@ -1,20 +1,15 @@
 <script>
-import {
-  propOrDefaultMixin,
-  childMixin,
-  safeScopedSlotMixin,
-<<<<<<< HEAD
-} from '@/utils/mixins';
-import { createGuid } from '@/utils/helpers';
 import Popover from './Popover';
 import PopoverRef from './PopoverRef';
 import CalendarNav from './CalendarNav';
 import CalendarDay from './CalendarDay';
 import Grid from './Grid';
-=======
+import {
+  propOrDefaultMixin,
+  childMixin,
+  safeScopedSlotMixin,
 } from '../utils/mixins';
 import { createGuid } from '../utils/helpers';
->>>>>>> 68cf7609
 
 export default {
   name: 'CalendarPane',
