--- conflicted
+++ resolved
@@ -57,21 +57,6 @@
   components: { CalendarHeader, CalendarDay },
   props: {
     page: Object,
-<<<<<<< HEAD
-=======
-    position: Number,
-    row: Number,
-    rowFromEnd: Number,
-    column: Number,
-    columnFromEnd: Number,
-    titlePosition: String,
-    navVisibility: {
-      type: String,
-      default: () => getDefault('navVisibility'),
-    },
-    showWeeknumbers: [Boolean, String],
-    showIsoWeeknumbers: [Boolean, String],
->>>>>>> 61b0a885
   },
   setup() {
     const { onWeeknumberClick } = useCalendarContext();
