--- conflicted
+++ resolved
@@ -1,358 +1,351 @@
-<template>
-  <component
-    :is='datePicker'
-    :value='value'
-    :from-page.sync='fromPage_'
-    :to-page.sync='toPage_'
-    :theme-styles='themeStyles_'
-    :drag-attribute='dragAttribute_'
-    :select-attribute='selectAttribute_'
-    :disabled-attribute='disabledAttribute_'
-    :attributes='attributes_'
-    :date-validator='dateValidator'
-    @drag='dragValue = $event'
-    @input='updateValue'
-    v-bind='$attrs'
-    v-on='filteredListeners()'
-    v-if='isInline'>
-  </component>
-  <popover
-    :direction='popoverDirection'
-    :align='popoverAlign'
-    :visibility='popoverVisibility'
-    :is-expanded='popoverExpanded'
-    :content-style='popoverContentStyle'
-    :force-hidden.sync='popoverForceHidden'
-    :force-hidden-delay='400'
-    @didDisappear='popoverDidDisappear'
-    v-else>
-    <slot
-      :input-value='valueText'
-      :update-value='updateValue'>
-      <input
-        type='text'
-        :class='[inputClass, { "c-input-drag": dragValue }]'
-        :style='inputStyle'
-        :placeholder='placeholder_'
-        :value='valueText'
-        @change='updateValue($event.target.value)' />
-    </slot>
-    <component
-      slot='popover-content'
-      :is='datePicker'
-      :value='value'
-      :from-page.sync='fromPage_'
-      :to-page.sync='toPage_'
-      :theme-styles='themeStyles_'
-      :drag-attribute='dragAttribute_'
-      :select-attribute='selectAttribute_'
-      :disabled-attribute='disabledAttribute_'
-      :attributes='attributes_'
-      :date-validator='dateValidator'
-      @drag='dragValue = $event'
-      v-bind='$attrs'
-      v-on='filteredListeners()'>
-    </component>
-  </popover>
-
-</template>
-
-<script>
-import Popover from './Popover';
-import SingleDatePicker from './SingleDatePicker';
-import MultipleDatePicker from './MultipleDatePicker';
-import DateRangePicker from './DateRangePicker';
-import DateInfo from '../utils/dateInfo';
-import defaults from '../utils/defaults';
-import {
-  getDateComps,
-  getNextPage,
-  getMaxPage,
-  getLastArrayItem,
-  blendColors } from '../utils/helpers';
-
-export default {
-  components: {
-    Popover,
-    SingleDatePicker,
-    MultipleDatePicker,
-    DateRangePicker,
-  },
-  props: {
-    mode: { type: String, default: 'single' },
-    value: null,
-    isInline: Boolean,
-    fromPage: Object,
-    toPage: Object,
-    popoverExpanded: { type: Boolean, default: () => defaults.popoverExpanded },
-    popoverDirection: { type: String, default: () => defaults.popoverDirection },
-    popoverAlign: { type: String, default: () => defaults.popoverAlign },
-    popoverVisibility: { type: String, default: () => defaults.popoverVisibility },
-    popoverKeepVisibleOnInput: Boolean,
-    inputClass: { type: String, default: () => defaults.datePickerInputClass },
-    inputStyle: { type: Object, default: () => defaults.datePickerInputStyle },
-    inputPlaceholder: String,
-    dateFormatter: { type: Function, default: defaults.dateFormatter },
-    dateParser: { type: Function, default: defaults.dateParser },
-    themeStyles: { type: Object, default: () => ({}) },
-    selectColor: { type: String, default: () => defaults.datePickerSelectColor },
-    dragColor: { type: String, default: () => defaults.datePickerDragColor },
-    selectAttribute: Object,
-    dragAttribute: Object,
-    disabledDates: Array,
-    disabledAttribute: Object,
-    attributes: Array,
-  },
-  data() {
-    return {
-      fromPage_: null,
-      toPage_: null,
-      dragValue: null,
-      valueText: '',
-      popoverForceHidden: false,
-    };
-  },
-  computed: {
-    datePicker() {
-      switch (this.mode) {
-        case 'single':
-          return 'single-date-picker';
-        case 'multiple':
-          return 'multiple-date-picker';
-        case 'range':
-          return 'date-range-picker';
-        default:
-          return '';
-      }
-    },
-    placeholder_() {
-      if (this.inputPlaceholder) return this.inputPlaceholder;
-      switch (this.mode) {
-        case 'single':
-          return 'Enter Date';
-        case 'multiple':
-          return 'Date 1, Date 2, ...';
-        case 'range':
-          return 'Start Date - End Date';
-        default:
-          return '';
-      }
-    },
-    suggestedInputText() {
-      if (!this.value || typeof this.dateFormatter !== 'function') return '';
-      if (this.mode === 'single') {
-        if (typeof this.value.getTime !== 'function') return '';
-        return this.dateFormatter(this.value);
-      } else if (this.mode === 'multiple') {
-        return this.value.length ? this.value.map(d => this.dateFormatter(d)).join(', ') : '';
-      } else if (this.mode === 'range') {
-        if (this.dragValue) {
-          const startText = this.dateFormatter(this.dragValue.start);
-          const endText = this.dateFormatter(this.dragValue.end);
-          return `${startText} - ${endText}`;
-        } else if (this.value) {
-          const startText = this.value.start ? this.dateFormatter(this.value.start) : '';
-          const endText = this.value.end ? this.dateFormatter(this.value.end) : '';
-          if (!startText && !endText) return '';
-          if (!endText) return startText;
-          return `${startText} - ${endText}`;
-        }
-      }
-      return '';
-    },
-    disabledDates_() {
-      if (this.disabledDates) return this.disabledDates.map(d => new DateInfo(d));
-      if (this.disabledAttribute && this.disabledAttribute.dates) return this.disableAttribute.dates.map(d => new DateInfo(d));
-      return [];
-    },
-    dateValidator() {
-      return (date, failEventName) => {
-        if (!this.disabledDates_.length) return true;
-        const dateInfo = date instanceof DateInfo ? date : new DateInfo(date);
-        const disabledDates = this.disabledDates_.filter(d => dateInfo.intersects(d));
-        if (disabledDates && disabledDates.length) {
-          this.$emit(failEventName, disabledDates);
-          return false;
-        }
-        return true;
-      };
-    },
-    themeStyles_() {
-      const styles = {
-        dayContentHover: {
-          backgroundColor: '#dadada',
-          border: '0',
-          cursor: 'pointer',
-        },
-        ...this.themeStyles,
-      };
-      if (!this.isInline) {
-        styles.wrapper = {
-          border: '0',
-        };
-      }
-      return styles;
-    },
-    popoverContentStyle() {
-      return {
-        ...this.themeStyles.wrapper,
-        padding: '0',
-      };
-    },
-    selectAttribute_() {
-      return this.selectAttribute || {
-        highlight: {
-          backgroundColor: this.selectColor,
-          borderWidth: '1px',
-          borderColor: blendColors(this.selectColor, '#000000', 0.1),
-        },
-        contentStyle: {
-          color: '#fafafa',
-        },
-        contentHoverStyle: {
-          backgroundColor: 'transparent',
-          border: '0',
-        },
-      };
-    },
-    dragAttribute_() {
-      return this.dragAttribute || {
-        highlight: {
-          backgroundColor: this.dragColor,
-          height: '25px',
-        },
-        contentHoverStyle: {
-          backgroundColor: 'transparent',
-          border: '0',
-        },
-      };
-    },
-    disabledAttribute_() {
-      const baseAttribute = this.disabledAttribute || {
-        order: 100,
-        contentStyle: {
-          color: '#bcbcbc',
-          textDecoration: 'line-through',
-        },
-        contentHoverStyle: {
-          cursor: 'not-allowed',
-          backgroundColor: 'transparent',
-        },
-      };
-      return {
-        key: 'disabled',
-        ...baseAttribute,
-        dates: this.disabledDates_,
-      };
-    },
-    attributes_() {
-      const attributes = this.attributes ? [...this.attributes] : [];
-      if (this.disabledAttribute_.dates) attributes.push(this.disabledAttribute_);
-      return attributes;
-    },
-  },
-  watch: {
-    fromPage(val) {
-      this.fromPage_ = val;
-    },
-    toPage(val) {
-      this.toPage_ = val;
-    },
-    fromPage_(val) {
-      this.$emit('update:fromPage', val);
-    },
-    toPage_(val) {
-      this.$emit('update:toPage', val);
-    },
-    mode() {
-      // Clear value on select mode change
-      this.$emit('input', null);
-    },
-    suggestedInputText(val) {
-      this.valueText = val;
-    },
-    value() {
-      if (!this.popoverKeepVisibleOnInput) this.popoverForceHidden = true;
-    },
-  },
-  created() {
-    this.assignPageRange();
-    this.valueText = this.suggestedInputText;
-  },
-  methods: {
-    filteredListeners() {
-      // Remove parent listeners that we want to intercept and re-broadcast
-      const listeners = { ...this.$listeners };
-      delete listeners['update:fromPage'];
-      delete listeners['update:toPage'];
-      return listeners;
-    },
-    popoverDidDisappear() {
-      this.assignPageRange();
-    },
-    assignPageRange() {
-      if (!this.value) return;
-      switch (this.mode) {
-        case 'single':
-          this.fromPage_ = getDateComps(this.value);
-          this.toPage_ = getNextPage(this.fromPage_);
-          break;
-        case 'multiple':
-          if (!this.value.length) return;
-          this.fromPage_ = getDateComps(this.value[0]);
-          this.toPage_ = getMaxPage(getDateComps(getLastArrayItem(this.value)), getNextPage(this.fromPage_));
-          break;
-        case 'range':
-          if (!this.value.start || !this.value.end) return;
-          this.fromPage_ = getDateComps(this.value.start);
-          this.toPage_ = getMaxPage(getDateComps(this.value.end), getNextPage(this.fromPage_));
-          break;
-        default:
-      }
-    },
-    updateValue(value = this.valueText) {
-      if (typeof value === 'string') {
-        this.$emit('input', this.parseValue(value));
-      } else {
-        this.$emit('input', value);
-      }
-<<<<<<< HEAD
-      if (!this.popoverKeepVisibleOnInput) {
-        console.log('popoverForceHidden');
-        this.popoverForceHidden = true;
-      }
-=======
->>>>>>> 770981f5
-    },
-    parseValue(valueText) {
-      let value = null;
-      if (this.mode === 'single') {
-        value = this.dateParser(valueText.trim());
-        if (isNaN(value.getTime())) value = null;
-      } else if (this.mode === 'multiple') {
-        value = valueText
-          .split(',')
-          .map(s => this.dateParser(s.trim()))
-          .filter(d => !isNaN(d.getTime()));
-      } else if (this.mode === 'range') {
-        const dates = valueText.split('-').map(s => s.trim());
-        if (dates.length < 2) {
-          value = null;
-        } else {
-          let start = this.dateParser(dates[0]);
-          if (isNaN(start.getTime())) start = null;
-          let end = dates.length > 1 ? this.dateParser(dates[1]) : null;
-          if (end && isNaN(end)) end = null;
-          value = start && end ? { start, end } : null;
-        }
-      }
-      return value;
-    },
-  },
-};
-</script>
-
-<style lang='sass'>
-  .c-input-drag
-    color: rgba(0, 0, 0, 0.3)
-</style>
+<template>
+  <component
+    :is='datePicker'
+    :value='value'
+    :from-page.sync='fromPage_'
+    :to-page.sync='toPage_'
+    :theme-styles='themeStyles_'
+    :drag-attribute='dragAttribute_'
+    :select-attribute='selectAttribute_'
+    :disabled-attribute='disabledAttribute_'
+    :attributes='attributes_'
+    :date-validator='dateValidator'
+    @drag='dragValue = $event'
+    @input='updateValue'
+    v-bind='$attrs'
+    v-on='filteredListeners()'
+    v-if='isInline'>
+  </component>
+  <popover
+    :direction='popoverDirection'
+    :align='popoverAlign'
+    :visibility='popoverVisibility'
+    :is-expanded='popoverExpanded'
+    :content-style='popoverContentStyle'
+    :force-hidden.sync='popoverForceHidden'
+    :force-hidden-delay='400'
+    @didDisappear='popoverDidDisappear'
+    v-else>
+    <slot
+      :input-value='valueText'
+      :update-value='updateValue'>
+      <input
+        type='text'
+        :class='[inputClass, { "c-input-drag": dragValue }]'
+        :style='inputStyle'
+        :placeholder='placeholder_'
+        :value='valueText'
+        @change='updateValue($event.target.value)' />
+    </slot>
+    <component
+      slot='popover-content'
+      :is='datePicker'
+      :value='value'
+      :from-page.sync='fromPage_'
+      :to-page.sync='toPage_'
+      :theme-styles='themeStyles_'
+      :drag-attribute='dragAttribute_'
+      :select-attribute='selectAttribute_'
+      :disabled-attribute='disabledAttribute_'
+      :attributes='attributes_'
+      :date-validator='dateValidator'
+      @drag='dragValue = $event'
+      v-bind='$attrs'
+      v-on='filteredListeners()'>
+    </component>
+  </popover>
+
+</template>
+
+<script>
+import Popover from './Popover';
+import SingleDatePicker from './SingleDatePicker';
+import MultipleDatePicker from './MultipleDatePicker';
+import DateRangePicker from './DateRangePicker';
+import DateInfo from '../utils/dateInfo';
+import defaults from '../utils/defaults';
+import {
+  getDateComps,
+  getNextPage,
+  getMaxPage,
+  getLastArrayItem,
+  blendColors } from '../utils/helpers';
+
+export default {
+  components: {
+    Popover,
+    SingleDatePicker,
+    MultipleDatePicker,
+    DateRangePicker,
+  },
+  props: {
+    mode: { type: String, default: 'single' },
+    value: null,
+    isInline: Boolean,
+    fromPage: Object,
+    toPage: Object,
+    popoverExpanded: { type: Boolean, default: () => defaults.popoverExpanded },
+    popoverDirection: { type: String, default: () => defaults.popoverDirection },
+    popoverAlign: { type: String, default: () => defaults.popoverAlign },
+    popoverVisibility: { type: String, default: () => defaults.popoverVisibility },
+    popoverKeepVisibleOnInput: Boolean,
+    inputClass: { type: String, default: () => defaults.datePickerInputClass },
+    inputStyle: { type: Object, default: () => defaults.datePickerInputStyle },
+    inputPlaceholder: String,
+    dateFormatter: { type: Function, default: defaults.dateFormatter },
+    dateParser: { type: Function, default: defaults.dateParser },
+    themeStyles: { type: Object, default: () => ({}) },
+    selectColor: { type: String, default: () => defaults.datePickerSelectColor },
+    dragColor: { type: String, default: () => defaults.datePickerDragColor },
+    selectAttribute: Object,
+    dragAttribute: Object,
+    disabledDates: Array,
+    disabledAttribute: Object,
+    attributes: Array,
+  },
+  data() {
+    return {
+      fromPage_: null,
+      toPage_: null,
+      dragValue: null,
+      valueText: '',
+      popoverForceHidden: false,
+    };
+  },
+  computed: {
+    datePicker() {
+      switch (this.mode) {
+        case 'single':
+          return 'single-date-picker';
+        case 'multiple':
+          return 'multiple-date-picker';
+        case 'range':
+          return 'date-range-picker';
+        default:
+          return '';
+      }
+    },
+    placeholder_() {
+      if (this.inputPlaceholder) return this.inputPlaceholder;
+      switch (this.mode) {
+        case 'single':
+          return 'Enter Date';
+        case 'multiple':
+          return 'Date 1, Date 2, ...';
+        case 'range':
+          return 'Start Date - End Date';
+        default:
+          return '';
+      }
+    },
+    suggestedInputText() {
+      if (!this.value || typeof this.dateFormatter !== 'function') return '';
+      if (this.mode === 'single') {
+        if (typeof this.value.getTime !== 'function') return '';
+        return this.dateFormatter(this.value);
+      } else if (this.mode === 'multiple') {
+        return this.value.length ? this.value.map(d => this.dateFormatter(d)).join(', ') : '';
+      } else if (this.mode === 'range') {
+        if (this.dragValue) {
+          const startText = this.dateFormatter(this.dragValue.start);
+          const endText = this.dateFormatter(this.dragValue.end);
+          return `${startText} - ${endText}`;
+        } else if (this.value) {
+          const startText = this.value.start ? this.dateFormatter(this.value.start) : '';
+          const endText = this.value.end ? this.dateFormatter(this.value.end) : '';
+          if (!startText && !endText) return '';
+          if (!endText) return startText;
+          return `${startText} - ${endText}`;
+        }
+      }
+      return '';
+    },
+    disabledDates_() {
+      if (this.disabledDates) return this.disabledDates.map(d => new DateInfo(d));
+      if (this.disabledAttribute && this.disabledAttribute.dates) return this.disableAttribute.dates.map(d => new DateInfo(d));
+      return [];
+    },
+    dateValidator() {
+      return (date, failEventName) => {
+        if (!this.disabledDates_.length) return true;
+        const dateInfo = date instanceof DateInfo ? date : new DateInfo(date);
+        const disabledDates = this.disabledDates_.filter(d => dateInfo.intersects(d));
+        if (disabledDates && disabledDates.length) {
+          this.$emit(failEventName, disabledDates);
+          return false;
+        }
+        return true;
+      };
+    },
+    themeStyles_() {
+      const styles = {
+        dayContentHover: {
+          backgroundColor: '#dadada',
+          border: '0',
+          cursor: 'pointer',
+        },
+        ...this.themeStyles,
+      };
+      if (!this.isInline) {
+        styles.wrapper = {
+          border: '0',
+        };
+      }
+      return styles;
+    },
+    popoverContentStyle() {
+      return {
+        ...this.themeStyles.wrapper,
+        padding: '0',
+      };
+    },
+    selectAttribute_() {
+      return this.selectAttribute || {
+        highlight: {
+          backgroundColor: this.selectColor,
+          borderWidth: '1px',
+          borderColor: blendColors(this.selectColor, '#000000', 0.1),
+        },
+        contentStyle: {
+          color: '#fafafa',
+        },
+        contentHoverStyle: {
+          backgroundColor: 'transparent',
+          border: '0',
+        },
+      };
+    },
+    dragAttribute_() {
+      return this.dragAttribute || {
+        highlight: {
+          backgroundColor: this.dragColor,
+          height: '25px',
+        },
+        contentHoverStyle: {
+          backgroundColor: 'transparent',
+          border: '0',
+        },
+      };
+    },
+    disabledAttribute_() {
+      const baseAttribute = this.disabledAttribute || {
+        order: 100,
+        contentStyle: {
+          color: '#bcbcbc',
+          textDecoration: 'line-through',
+        },
+        contentHoverStyle: {
+          cursor: 'not-allowed',
+          backgroundColor: 'transparent',
+        },
+      };
+      return {
+        key: 'disabled',
+        ...baseAttribute,
+        dates: this.disabledDates_,
+      };
+    },
+    attributes_() {
+      const attributes = this.attributes ? [...this.attributes] : [];
+      if (this.disabledAttribute_.dates) attributes.push(this.disabledAttribute_);
+      return attributes;
+    },
+  },
+  watch: {
+    fromPage(val) {
+      this.fromPage_ = val;
+    },
+    toPage(val) {
+      this.toPage_ = val;
+    },
+    fromPage_(val) {
+      this.$emit('update:fromPage', val);
+    },
+    toPage_(val) {
+      this.$emit('update:toPage', val);
+    },
+    mode() {
+      // Clear value on select mode change
+      this.$emit('input', null);
+    },
+    suggestedInputText(val) {
+      this.valueText = val;
+    },
+    value() {
+      if (!this.popoverKeepVisibleOnInput) this.popoverForceHidden = true;
+    },
+  },
+  created() {
+    this.assignPageRange();
+    this.valueText = this.suggestedInputText;
+  },
+  methods: {
+    filteredListeners() {
+      // Remove parent listeners that we want to intercept and re-broadcast
+      const listeners = { ...this.$listeners };
+      delete listeners['update:fromPage'];
+      delete listeners['update:toPage'];
+      return listeners;
+    },
+    popoverDidDisappear() {
+      this.assignPageRange();
+    },
+    assignPageRange() {
+      if (!this.value) return;
+      switch (this.mode) {
+        case 'single':
+          this.fromPage_ = getDateComps(this.value);
+          this.toPage_ = getNextPage(this.fromPage_);
+          break;
+        case 'multiple':
+          if (!this.value.length) return;
+          this.fromPage_ = getDateComps(this.value[0]);
+          this.toPage_ = getMaxPage(getDateComps(getLastArrayItem(this.value)), getNextPage(this.fromPage_));
+          break;
+        case 'range':
+          if (!this.value.start || !this.value.end) return;
+          this.fromPage_ = getDateComps(this.value.start);
+          this.toPage_ = getMaxPage(getDateComps(this.value.end), getNextPage(this.fromPage_));
+          break;
+        default:
+      }
+    },
+    updateValue(value = this.valueText) {
+      if (typeof value === 'string') {
+        this.$emit('input', this.parseValue(value));
+      } else {
+        this.$emit('input', value);
+      }
+    },
+    parseValue(valueText) {
+      let value = null;
+      if (this.mode === 'single') {
+        value = this.dateParser(valueText.trim());
+        if (isNaN(value.getTime())) value = null;
+      } else if (this.mode === 'multiple') {
+        value = valueText
+          .split(',')
+          .map(s => this.dateParser(s.trim()))
+          .filter(d => !isNaN(d.getTime()));
+      } else if (this.mode === 'range') {
+        const dates = valueText.split('-').map(s => s.trim());
+        if (dates.length < 2) {
+          value = null;
+        } else {
+          let start = this.dateParser(dates[0]);
+          if (isNaN(start.getTime())) start = null;
+          let end = dates.length > 1 ? this.dateParser(dates[1]) : null;
+          if (end && isNaN(end)) end = null;
+          value = start && end ? { start, end } : null;
+        }
+      }
+      return value;
+    },
+  },
+};
+</script>
+
+<style lang='sass'>
+  .c-input-drag
+    color: rgba(0, 0, 0, 0.3)
+</style>