<template>
<component
  :is='datePicker'
  :value='value'
  :from-page.sync='fromPage_'
  :to-page.sync='toPage_'
  :theme-styles='themeStyles_'
  :drag-attribute='dragAttribute_'
  :select-attribute='selectAttribute_'
  :disabled-attribute='disabledAttribute_'
  :attributes='attributes_'
  :date-validator='dateValidator'
  @drag='dragValue = $event'
  v-bind='$attrs'
  v-on='filteredListeners()'
  v-if='isInline'>
</component>
<popover
  :direction='popoverDirection'
  :align='popoverAlign'
  :visibility='popoverVisibility'
  :is-expanded='popoverExpanded'
  :content-style='popoverContentStyle'
  :force-hidden.sync='popoverForceHidden'
  @didDisappear='popoverDidDisappear'
  v-else>
  <slot
    :input-value='valueText'
    :update-value='updateValue'>
    <input
      type='text'
      :class='[inputClass, { "c-input-drag": dragValue }]'
      :style='inputStyle'
      :placeholder='placeholder_'
      :value='valueText'
      @change='updateValue($event.target.value)' />
  </slot>
  <component
<<<<<<< HEAD
    slot='popover-content'
    :is='datePicker'
=======
    :is='componentName'
>>>>>>> 5efe9656
    :value='value'
    :from-page.sync='fromPage_'
    :to-page.sync='toPage_'
    :theme-styles='themeStyles_'
    :disabled-attribute='disabledAttribute'
    @drag='dragValue = $event'
    v-bind='$attrs'
    v-on='filteredListeners()'>
  </component>
<<<<<<< HEAD
</popover>
=======
  <popover
    :direction='popoverDirection'
    :align='popoverAlign'
    :visibility='popoverVisibility'
    :is-expanded='popoverExpanded'
    :content-style='popoverContentStyle'
    :force-hidden.sync='popoverForceHidden'
    :force-hidden-delay='400'
    @didDisappear='popoverDidDisappear'
    v-else>
    <slot
      :input-value='inputValue'
      :update-value='updateValue'>
      <input
        type='text'
        :class='[inputClass, { "c-input-drag": dragValue }]'
        :style='inputStyle'
        :placeholder='inputPlaceholder_'
        :value='inputValue'
        :readonly='inputIsReadOnly'
        @change='updateValue($event.target.value)' />
    </slot>
    <component
      slot='popover-content'
      :is='componentName'
      :value='value'
      :from-page.sync='fromPage_'
      :to-page.sync='toPage_'
      :theme-styles='themeStyles_'
      :disabled-attribute='disabledAttribute'
      @drag='dragValue = $event'
      v-bind='$attrs'
      v-on='filteredListeners()'>
    </component>
  </popover>

>>>>>>> 5efe9656
</template>

<script>
import Vue from 'vue';
import Popover from './Popover';
import SingleDatePicker from './SingleDatePicker';
import MultipleDatePicker from './MultipleDatePicker';
import DateRangePicker from './DateRangePicker';
import PickerProfile from '../utils/pickerProfiles';
import Attribute from '../utils/attribute';
import defaults from '../utils/defaults';
import { isString } from '../utils/typeCheckers';

export default {
  components: {
    Popover,
    SingleDatePicker,
    MultipleDatePicker,
    DateRangePicker,
  },
  props: {
    mode: { type: String, default: 'single' },
    value: null,
    isInline: Boolean,
    fromPage: Object,
    toPage: Object,
    popoverExpanded: { type: Boolean, default: () => defaults.popoverExpanded },
    popoverDirection: { type: String, default: () => defaults.popoverDirection },
    popoverAlign: { type: String, default: () => defaults.popoverAlign },
    popoverVisibility: { type: String, default: () => defaults.popoverVisibility },
    popoverKeepVisibleOnInput: Boolean,
    inputClass: { type: String, default: () => defaults.datePickerInputClass },
    inputStyle: { type: Object, default: () => defaults.datePickerInputStyle },
    inputPlaceholder: String,
    dateFormatter: { type: Function, default: defaults.dateFormatter },
    dateParser: { type: Function, default: defaults.dateParser },
    themeStyles: { type: Object, default: () => ({}) },
    availableDates: Array,
    disabledDates: Array,
  },
  data() {
    return {
      fromPage_: null,
      toPage_: null,
      dragValue: null,
      inputValue: '',
      popoverForceHidden: false,
      disablePopoverForceHidden: false,
    };
  },
  computed: {
    profile() {
      return PickerProfile(this.mode, this.dateFormatter, this.dateParser);
    },
    componentName() {
      return this.profile.componentName;
    },
    inputPlaceholder_() {
      return this.inputPlaceholder || this.profile.inputPlaceholder;
    },
    inputIsReadOnly() {
      return this.disabledAttribute && this.disabledAttribute.isComplex;
    },
    formattedValue() {
      return this.profile.formatValue(this.value, this.dragValue);
    },
    themeStyles_() {
      const styles = {
        dayContentHover: {
          backgroundColor: '#dadada',
          border: '0',
          cursor: 'pointer',
        },
        ...this.themeStyles,
      };
      // Strip border from the wrapper when used in a popover
      // It will get applied to the popover content style instead so that the caret inherits it
      if (!this.isInline) {
        styles.wrapper = {
          ...styles.wrapper,
          border: '0',
        };
      }
      return styles;
    },
    popoverContentStyle() {
      return {
        ...this.themeStyles.wrapper,
        ...this.themeStyles.header,
        padding: '0',
        margin: '0',
      };
    },
    disabledAttribute() {
      if (!this.disabledDates && !this.availableDates) return null;
      return Attribute({
        ...defaults.datePickerDisabledAttribute,
        dates: this.disabledDates,
        excludeDates: this.availableDates,
      });
    },
  },
  watch: {
    fromPage(val) {
      this.fromPage_ = val;
    },
    toPage(val) {
      this.toPage_ = val;
    },
    fromPage_(val) {
      this.$emit('update:fromPage', val);
    },
    toPage_(val) {
      this.$emit('update:toPage', val);
    },
    mode() {
      // Clear value on select mode change
      this.$emit('input', null);
    },
    value() {
<<<<<<< HEAD
      // Hide popover on value selection unless user wants to keep it open
      if (!this.popoverKeepVisibleOnInput) {
        // Add a little delay to allow the animation to reinforce the selection
        setTimeout(() => { this.popoverForceHidden = true; }, 400);
      }
=======
      this.updateInputValue();
      if (this.popoverKeepVisibleOnInput) return;
      if (this.mode === 'multiple') return;
      if (!this.disablePopoverForceHidden) this.popoverForceHidden = true;
      this.disablePopoverForceHidden = false;
    },
    dragValue() {
      this.updateInputValue();
    },
    disabledAttribute() {
      this.updateValue(this.value);
>>>>>>> 5efe9656
    },
  },
  created() {
    this.assignPageRange();
    this.updateInputValue();
  },
  methods: {
    filteredListeners() {
      // Remove parent listeners that we want to intercept and re-broadcast
      const listeners = { ...this.$listeners };
      delete listeners['update:fromPage'];
      delete listeners['update:toPage'];
      return listeners;
    },
    popoverDidDisappear() {
      this.assignPageRange();
    },
    assignPageRange() {
      const range = this.profile.getPageRange(this.value);
      if (range) {
        this.fromPage_ = range.from;
        this.toPage_ = range.to;
      }
    },
    updateValue(value) {
      const parsedValue = isString(value) ? this.profile.parseValue(value) : value;
      // Filter out any disabled dates
      const filteredValue = this.profile.filterDisabled(parsedValue, this.disabledAttribute);
      if (this.profile.valuesAreEqual(parsedValue, filteredValue)) {
        // Everything user entered was accepted so hide popover
        this.popoverForceHidden = true;
      } else {
        // Keep the popover open because something they entered was modified
        this.disablePopoverForceHidden = true;
      }
      this.$emit('input', filteredValue);
      // Update input text for good measure
      this.updateInputValue();
    },
    updateInputValue() {
      Vue.nextTick(() => { this.inputValue = this.profile.formatValue(this.value, this.dragValue); });
    },
  },
};
</script>

<style lang='sass' scoped>
  .c-input-drag
    color: rgba(0, 0, 0, 0.3)
</style>
<|MERGE_RESOLUTION|>--- conflicted
+++ resolved
@@ -1,282 +1,228 @@
-<template>
-<component
-  :is='datePicker'
-  :value='value'
-  :from-page.sync='fromPage_'
-  :to-page.sync='toPage_'
-  :theme-styles='themeStyles_'
-  :drag-attribute='dragAttribute_'
-  :select-attribute='selectAttribute_'
-  :disabled-attribute='disabledAttribute_'
-  :attributes='attributes_'
-  :date-validator='dateValidator'
-  @drag='dragValue = $event'
-  v-bind='$attrs'
-  v-on='filteredListeners()'
-  v-if='isInline'>
-</component>
-<popover
-  :direction='popoverDirection'
-  :align='popoverAlign'
-  :visibility='popoverVisibility'
-  :is-expanded='popoverExpanded'
-  :content-style='popoverContentStyle'
-  :force-hidden.sync='popoverForceHidden'
-  @didDisappear='popoverDidDisappear'
-  v-else>
-  <slot
-    :input-value='valueText'
-    :update-value='updateValue'>
-    <input
-      type='text'
-      :class='[inputClass, { "c-input-drag": dragValue }]'
-      :style='inputStyle'
-      :placeholder='placeholder_'
-      :value='valueText'
-      @change='updateValue($event.target.value)' />
-  </slot>
-  <component
-<<<<<<< HEAD
-    slot='popover-content'
-    :is='datePicker'
-=======
-    :is='componentName'
->>>>>>> 5efe9656
-    :value='value'
-    :from-page.sync='fromPage_'
-    :to-page.sync='toPage_'
-    :theme-styles='themeStyles_'
-    :disabled-attribute='disabledAttribute'
-    @drag='dragValue = $event'
-    v-bind='$attrs'
-    v-on='filteredListeners()'>
-  </component>
-<<<<<<< HEAD
-</popover>
-=======
-  <popover
-    :direction='popoverDirection'
-    :align='popoverAlign'
-    :visibility='popoverVisibility'
-    :is-expanded='popoverExpanded'
-    :content-style='popoverContentStyle'
-    :force-hidden.sync='popoverForceHidden'
-    :force-hidden-delay='400'
-    @didDisappear='popoverDidDisappear'
-    v-else>
-    <slot
-      :input-value='inputValue'
-      :update-value='updateValue'>
-      <input
-        type='text'
-        :class='[inputClass, { "c-input-drag": dragValue }]'
-        :style='inputStyle'
-        :placeholder='inputPlaceholder_'
-        :value='inputValue'
-        :readonly='inputIsReadOnly'
-        @change='updateValue($event.target.value)' />
-    </slot>
-    <component
-      slot='popover-content'
-      :is='componentName'
-      :value='value'
-      :from-page.sync='fromPage_'
-      :to-page.sync='toPage_'
-      :theme-styles='themeStyles_'
-      :disabled-attribute='disabledAttribute'
-      @drag='dragValue = $event'
-      v-bind='$attrs'
-      v-on='filteredListeners()'>
-    </component>
-  </popover>
-
->>>>>>> 5efe9656
-</template>
-
-<script>
-import Vue from 'vue';
-import Popover from './Popover';
-import SingleDatePicker from './SingleDatePicker';
-import MultipleDatePicker from './MultipleDatePicker';
-import DateRangePicker from './DateRangePicker';
-import PickerProfile from '../utils/pickerProfiles';
-import Attribute from '../utils/attribute';
-import defaults from '../utils/defaults';
-import { isString } from '../utils/typeCheckers';
-
-export default {
-  components: {
-    Popover,
-    SingleDatePicker,
-    MultipleDatePicker,
-    DateRangePicker,
-  },
-  props: {
-    mode: { type: String, default: 'single' },
-    value: null,
-    isInline: Boolean,
-    fromPage: Object,
-    toPage: Object,
-    popoverExpanded: { type: Boolean, default: () => defaults.popoverExpanded },
-    popoverDirection: { type: String, default: () => defaults.popoverDirection },
-    popoverAlign: { type: String, default: () => defaults.popoverAlign },
-    popoverVisibility: { type: String, default: () => defaults.popoverVisibility },
-    popoverKeepVisibleOnInput: Boolean,
-    inputClass: { type: String, default: () => defaults.datePickerInputClass },
-    inputStyle: { type: Object, default: () => defaults.datePickerInputStyle },
-    inputPlaceholder: String,
-    dateFormatter: { type: Function, default: defaults.dateFormatter },
-    dateParser: { type: Function, default: defaults.dateParser },
-    themeStyles: { type: Object, default: () => ({}) },
-    availableDates: Array,
-    disabledDates: Array,
-  },
-  data() {
-    return {
-      fromPage_: null,
-      toPage_: null,
-      dragValue: null,
-      inputValue: '',
-      popoverForceHidden: false,
-      disablePopoverForceHidden: false,
-    };
-  },
-  computed: {
-    profile() {
-      return PickerProfile(this.mode, this.dateFormatter, this.dateParser);
-    },
-    componentName() {
-      return this.profile.componentName;
-    },
-    inputPlaceholder_() {
-      return this.inputPlaceholder || this.profile.inputPlaceholder;
-    },
-    inputIsReadOnly() {
-      return this.disabledAttribute && this.disabledAttribute.isComplex;
-    },
-    formattedValue() {
-      return this.profile.formatValue(this.value, this.dragValue);
-    },
-    themeStyles_() {
-      const styles = {
-        dayContentHover: {
-          backgroundColor: '#dadada',
-          border: '0',
-          cursor: 'pointer',
-        },
-        ...this.themeStyles,
-      };
-      // Strip border from the wrapper when used in a popover
-      // It will get applied to the popover content style instead so that the caret inherits it
-      if (!this.isInline) {
-        styles.wrapper = {
-          ...styles.wrapper,
-          border: '0',
-        };
-      }
-      return styles;
-    },
-    popoverContentStyle() {
-      return {
-        ...this.themeStyles.wrapper,
-        ...this.themeStyles.header,
-        padding: '0',
-        margin: '0',
-      };
-    },
-    disabledAttribute() {
-      if (!this.disabledDates && !this.availableDates) return null;
-      return Attribute({
-        ...defaults.datePickerDisabledAttribute,
-        dates: this.disabledDates,
-        excludeDates: this.availableDates,
-      });
-    },
-  },
-  watch: {
-    fromPage(val) {
-      this.fromPage_ = val;
-    },
-    toPage(val) {
-      this.toPage_ = val;
-    },
-    fromPage_(val) {
-      this.$emit('update:fromPage', val);
-    },
-    toPage_(val) {
-      this.$emit('update:toPage', val);
-    },
-    mode() {
-      // Clear value on select mode change
-      this.$emit('input', null);
-    },
-    value() {
-<<<<<<< HEAD
-      // Hide popover on value selection unless user wants to keep it open
-      if (!this.popoverKeepVisibleOnInput) {
-        // Add a little delay to allow the animation to reinforce the selection
-        setTimeout(() => { this.popoverForceHidden = true; }, 400);
-      }
-=======
-      this.updateInputValue();
-      if (this.popoverKeepVisibleOnInput) return;
-      if (this.mode === 'multiple') return;
-      if (!this.disablePopoverForceHidden) this.popoverForceHidden = true;
-      this.disablePopoverForceHidden = false;
-    },
-    dragValue() {
-      this.updateInputValue();
-    },
-    disabledAttribute() {
-      this.updateValue(this.value);
->>>>>>> 5efe9656
-    },
-  },
-  created() {
-    this.assignPageRange();
-    this.updateInputValue();
-  },
-  methods: {
-    filteredListeners() {
-      // Remove parent listeners that we want to intercept and re-broadcast
-      const listeners = { ...this.$listeners };
-      delete listeners['update:fromPage'];
-      delete listeners['update:toPage'];
-      return listeners;
-    },
-    popoverDidDisappear() {
-      this.assignPageRange();
-    },
-    assignPageRange() {
-      const range = this.profile.getPageRange(this.value);
-      if (range) {
-        this.fromPage_ = range.from;
-        this.toPage_ = range.to;
-      }
-    },
-    updateValue(value) {
-      const parsedValue = isString(value) ? this.profile.parseValue(value) : value;
-      // Filter out any disabled dates
-      const filteredValue = this.profile.filterDisabled(parsedValue, this.disabledAttribute);
-      if (this.profile.valuesAreEqual(parsedValue, filteredValue)) {
-        // Everything user entered was accepted so hide popover
-        this.popoverForceHidden = true;
-      } else {
-        // Keep the popover open because something they entered was modified
-        this.disablePopoverForceHidden = true;
-      }
-      this.$emit('input', filteredValue);
-      // Update input text for good measure
-      this.updateInputValue();
-    },
-    updateInputValue() {
-      Vue.nextTick(() => { this.inputValue = this.profile.formatValue(this.value, this.dragValue); });
-    },
-  },
-};
-</script>
-
-<style lang='sass' scoped>
-  .c-input-drag
-    color: rgba(0, 0, 0, 0.3)
-</style>
+<template>
+<component
+  :is='componentName'
+  :value='value'
+  :from-page.sync='fromPage_'
+  :to-page.sync='toPage_'
+  :theme-styles='themeStyles_'
+  :disabled-attribute='disabledAttribute'
+  @drag='dragValue = $event'
+  v-bind='$attrs'
+  v-on='filteredListeners()'
+  v-if='isInline'>
+</component>
+<popover
+  :direction='popoverDirection'
+  :align='popoverAlign'
+  :visibility='popoverVisibility'
+  :is-expanded='popoverExpanded'
+  :content-style='popoverContentStyle'
+  :force-hidden.sync='popoverForceHidden'
+  @didDisappear='popoverDidDisappear'
+  v-else>
+  <slot
+    :input-value='inputValue'
+    :update-value='updateValue'>
+    <input
+      type='text'
+      :class='[inputClass, { "c-input-drag": dragValue }]'
+      :style='inputStyle'
+      :placeholder='inputPlaceholder_'
+      :value='inputValue'
+      :readonly='inputIsReadOnly'
+      @change='updateValue($event.target.value)' />
+  </slot>
+  <component
+    slot='popover-content'
+    :is='componentName'
+    :value='value'
+    :from-page.sync='fromPage_'
+    :to-page.sync='toPage_'
+    :theme-styles='themeStyles_'
+    :disabled-attribute='disabledAttribute'
+    @drag='dragValue = $event'
+    v-bind='$attrs'
+    v-on='filteredListeners()'>
+  </component>
+</popover>
+</template>
+
+<script>
+import Vue from 'vue';
+import Popover from './Popover';
+import SingleDatePicker from './SingleDatePicker';
+import MultipleDatePicker from './MultipleDatePicker';
+import DateRangePicker from './DateRangePicker';
+import PickerProfile from '../utils/pickerProfiles';
+import Attribute from '../utils/attribute';
+import defaults from '../utils/defaults';
+import { isString } from '../utils/typeCheckers';
+
+export default {
+  components: {
+    Popover,
+    SingleDatePicker,
+    MultipleDatePicker,
+    DateRangePicker,
+  },
+  props: {
+    mode: { type: String, default: 'single' },
+    value: null,
+    isInline: Boolean,
+    fromPage: Object,
+    toPage: Object,
+    popoverExpanded: { type: Boolean, default: () => defaults.popoverExpanded },
+    popoverDirection: { type: String, default: () => defaults.popoverDirection },
+    popoverAlign: { type: String, default: () => defaults.popoverAlign },
+    popoverVisibility: { type: String, default: () => defaults.popoverVisibility },
+    popoverKeepVisibleOnInput: Boolean,
+    inputClass: { type: String, default: () => defaults.datePickerInputClass },
+    inputStyle: { type: Object, default: () => defaults.datePickerInputStyle },
+    inputPlaceholder: String,
+    dateFormatter: { type: Function, default: defaults.dateFormatter },
+    dateParser: { type: Function, default: defaults.dateParser },
+    themeStyles: { type: Object, default: () => ({}) },
+    availableDates: Array,
+    disabledDates: Array,
+  },
+  data() {
+    return {
+      fromPage_: null,
+      toPage_: null,
+      dragValue: null,
+      inputValue: '',
+      popoverForceHidden: false,
+      disablePopoverForceHidden: false,
+    };
+  },
+  computed: {
+    profile() {
+      return PickerProfile(this.mode, this.dateFormatter, this.dateParser);
+    },
+    componentName() {
+      return this.profile.componentName;
+    },
+    inputPlaceholder_() {
+      return this.inputPlaceholder || this.profile.inputPlaceholder;
+    },
+    inputIsReadOnly() {
+      return this.disabledAttribute && this.disabledAttribute.isComplex;
+    },
+    formattedValue() {
+      return this.profile.formatValue(this.value, this.dragValue);
+    },
+    themeStyles_() {
+      const styles = {
+        dayContentHover: {
+          backgroundColor: '#dadada',
+          border: '0',
+          cursor: 'pointer',
+        },
+        ...this.themeStyles,
+      };
+      // Strip border from the wrapper when used in a popover
+      // It will get applied to the popover content style instead so that the caret inherits it
+      if (!this.isInline) {
+        styles.wrapper = {
+          ...styles.wrapper,
+          border: '0',
+        };
+      }
+      return styles;
+    },
+    popoverContentStyle() {
+      return {
+        ...this.themeStyles.wrapper,
+        ...this.themeStyles.header,
+        padding: '0',
+        margin: '0',
+      };
+    },
+    disabledAttribute() {
+      if (!this.disabledDates && !this.availableDates) return null;
+      return Attribute({
+        ...defaults.datePickerDisabledAttribute,
+        dates: this.disabledDates,
+        excludeDates: this.availableDates,
+      });
+    },
+  },
+  watch: {
+    fromPage(val) {
+      this.fromPage_ = val;
+    },
+    toPage(val) {
+      this.toPage_ = val;
+    },
+    fromPage_(val) {
+      this.$emit('update:fromPage', val);
+    },
+    toPage_(val) {
+      this.$emit('update:toPage', val);
+    },
+    mode() {
+      // Clear value on select mode change
+      this.$emit('input', null);
+    },
+    value() {
+      this.updateInputValue();
+      if (this.popoverKeepVisibleOnInput) return;
+      if (this.mode === 'multiple') return;
+      if (!this.disablePopoverForceHidden) this.popoverForceHidden = true;
+      this.disablePopoverForceHidden = false;
+    },
+    dragValue() {
+      this.updateInputValue();
+    },
+    disabledAttribute() {
+      this.updateValue(this.value);
+    },
+  },
+  created() {
+    this.assignPageRange();
+    this.updateInputValue();
+  },
+  methods: {
+    filteredListeners() {
+      // Remove parent listeners that we want to intercept and re-broadcast
+      const listeners = { ...this.$listeners };
+      delete listeners['update:fromPage'];
+      delete listeners['update:toPage'];
+      return listeners;
+    },
+    popoverDidDisappear() {
+      this.assignPageRange();
+    },
+    assignPageRange() {
+      const range = this.profile.getPageRange(this.value);
+      if (range) {
+        this.fromPage_ = range.from;
+        this.toPage_ = range.to;
+      }
+    },
+    updateValue(value) {
+      const parsedValue = isString(value) ? this.profile.parseValue(value) : value;
+      // Filter out any disabled dates
+      const filteredValue = this.profile.filterDisabled(parsedValue, this.disabledAttribute);
+      if (this.profile.valuesAreEqual(parsedValue, filteredValue)) {
+        // Everything user entered was accepted so hide popover
+        this.popoverForceHidden = true;
+      } else {
+        // Keep the popover open because something they entered was modified
+        this.disablePopoverForceHidden = true;
+      }
+      this.$emit('input', filteredValue);
+      // Update input text for good measure
+      this.updateInputValue();
+    },
+    updateInputValue() {
+      Vue.nextTick(() => { this.inputValue = this.profile.formatValue(this.value, this.dragValue); });
+    },
+  },
+};
+</script>
+
+<style lang='sass' scoped>
+  .c-input-drag
+    color: rgba(0, 0, 0, 0.3)
+</style>