--- conflicted
+++ resolved
@@ -71,19 +71,11 @@
 </template>
 
 <script>
-<<<<<<< HEAD
-import { childMixin } from '@/utils/mixins';
-import { head, last } from '@/utils/_';
-import { pageForDate, onSpaceOrEnter } from '@/utils/helpers';
-import SvgIcon from './SvgIcon';
-import Grid from './Grid';
-=======
 import Grid from './Grid';
 import SvgIcon from './SvgIcon';
 import { childMixin } from '../utils/mixins';
 import { head, last } from '../utils/_';
 import { pageForDate, onSpaceOrEnter } from '../utils/helpers';
->>>>>>> 68cf7609
 
 const _yearGroupCount = 12;
 
