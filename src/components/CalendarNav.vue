--- conflicted
+++ resolved
@@ -1,25 +1,4 @@
 <template>
-<<<<<<< HEAD
-<!--Nav panel-->
-<div class='c-nav'>
-  <!--Nav months-->
-  <div
-    v-if='mode_ === "month"'>
-    <!--Months header-->
-    <div class='c-header' :style='headerStyle'>
-      <!--Previous year button-->
-      <div class='c-arrow-layout'>
-        <slot
-          name='nav-left-button'
-          :month-items='[...monthItems]'
-          :move='movePrevYear'>
-          <svg-icon
-            name='leftArrow'
-            class='c-arrow'
-            :style='headerArrowsStyle'
-            @click='movePrevYear'>
-          </svg-icon>
-=======
   <!--Nav panel-->
   <div class="vc-nav-container">
     <!--Nav header-->
@@ -36,7 +15,6 @@
       >
         <slot name="nav-left-button">
           <svg-icon name="left-arrow" width="20px" height="24px" />
->>>>>>> e57311ac
         </slot>
       </span>
       <!--Mode switch button-->
@@ -52,72 +30,6 @@
       >
         {{ title }}
       </span>
-<<<<<<< HEAD
-      <!--Next year button-->
-      <div class='c-arrow-layout'>
-        <slot
-          name='nav-right-button'
-          :month-items='[...monthItems]'
-          :move='moveNextYear'>
-          <svg-icon
-            name='rightArrow'
-            class='c-arrow'
-            :style='headerArrowsStyle'
-            @click='moveNextYear'>
-          </svg-icon>
-        </slot>
-      </div>
-    </div>
-    <!--Months table-->
-    <table class='c-table'>
-      <tr v-for='(row, i) in monthRows' :key='i'>
-        <td
-          v-for='item in row'
-          :key='item.month'>
-          <div
-            class='c-table-cell'
-            :class='{ "c-active": item.isActive, "c-disabled": item.isDisabled }'
-            :style='getMonthCellStyle(item)'
-            @click='monthClick(item.month)'>
-            <!--Month label-->
-            {{ item.label }}
-            <!--Attribute indicators-->
-            <transition name='indicators'>
-              <div
-                v-if='item.attributes'
-                class='c-indicators'>
-                <span
-                  class='c-indicator'
-                  v-for='attribute in item.attributes'
-                  :key='attribute.key'
-                  :style='attribute.style'>
-                </span>
-              </div>
-            </transition>
-          </div>
-        </td>
-      </tr>
-    </table>
-  </div>
-  <!--Nav years-->
-  <div
-    v-if='mode_ === "year"'>
-    <div class='c-header' :style='headerStyle'>
-      <!--Previous year group button-->
-      <div class='c-arrow-layout'>
-        <slot
-          name='nav-left-button'
-          :first-year='firstYear'
-          :last-year='lastYear'
-          :year-items='[...yearItems]'
-          :move='movePrevYearGroup'>
-          <svg-icon
-            name='leftArrow'
-            class='c-arrow'
-            :style='headerArrowsStyle'
-            @click='movePrevYearGroup'>
-          </svg-icon>
-=======
       <!--Move next button-->
       <span
         role="button"
@@ -130,7 +42,6 @@
       >
         <slot name="nav-right-button">
           <svg-icon name="right-arrow" width="20px" height="24px" />
->>>>>>> e57311ac
         </slot>
       </span>
     </grid>
@@ -155,65 +66,16 @@
       >
         {{ item.label }}
       </span>
-<<<<<<< HEAD
-      <!--Next year group button-->
-      <div class='c-arrow-layout'>
-        <slot
-          name='nav-right-button'
-          :first-year='firstYear'
-          :last-year='lastYear'
-          :year-items='[...yearItems]'
-          :move='moveNextYearGroup'>
-          <svg-icon
-            name='rightArrow'
-            class='c-arrow'
-            :style='headerArrowsStyle'
-            @click='moveNextYearGroup'>
-          </svg-icon>
-        </slot>
-      </div>
-    </div>
-    <!--Years table-->
-    <table class='c-table'>
-      <tr v-for='(row, i) in yearRows' :key='i'>
-        <td
-          v-for='item in row'
-          :key='item.year'>
-          <div
-            class='c-table-cell'
-            :class='{ "c-active": item.isActive, "c-disabled": item.isDisabled }'
-            :style='getYearCellStyle(item)'
-            @click='yearClick(item.year)'>
-            <!--Year label-->
-            {{ item.year }}
-          </div>
-        </td>
-      </tr>
-    </table>
-=======
     </grid>
->>>>>>> e57311ac
   </div>
 </template>
 
 <script>
 import Grid from './Grid';
 import SvgIcon from './SvgIcon';
-<<<<<<< HEAD
-import DateInfo from '@/utils/dateInfo';
-import { format } from '@/utils/fecha';
-import {
-  getMonthComps,
-  getFirstArrayItem,
-  getLastArrayItem,
-  getMonthDates,
-  evalFn,
-} from '@/utils/helpers';
-=======
 import { childMixin } from '@/utils/mixins';
 import { head, last } from '@/utils/_';
 import { pageForDate, onSpaceOrEnter } from '@/utils/helpers';
->>>>>>> e57311ac
 
 const _yearGroupCount = 12;
 
@@ -233,11 +95,7 @@
       monthMode: true,
       yearIndex: 0,
       yearGroupIndex: 0,
-<<<<<<< HEAD
-      attributesMap: {},
-=======
       onSpaceOrEnter,
->>>>>>> e57311ac
     };
   },
   computed: {
@@ -392,116 +250,4 @@
     },
   },
 };
-<<<<<<< HEAD
-</script>
-
-<style lang='sass' scoped>
-
-@import '../styles/vars.sass'
-@import '../styles/mixins.sass'
-
-$cell-transition: all 0.1s ease-in-out
-
-.c-nav
-  transition: height 5s ease-in-out
-  color: #333333
-
-.c-header
-  display: flex
-  justify-content: space-between
-  align-items: center
-  border-bottom: 1px solid #dadada
-  padding: 3px 0
-
-.c-arrow-layout
-  +box()
-  min-width: 26px
-
-.c-arrow
-  +box()
-  font-size: $arrow-font-size
-  transition: $arrow-transition
-  cursor: pointer
-  user-select: none
-  &:hover
-    fill-opacity: 0.5
-
-.c-title
-  font-size: $nav-title-font-size
-  font-weight: $nav-title-font-weight
-  transition: $title-transition
-  cursor: pointer
-  user-select: none
-
-.c-table-cell
-  display: flex
-  flex-direction: column
-  justify-content: center
-  align-items: center
-  height: 100%
-  position: relative
-  user-select: none
-  cursor: pointer
-  font-size: $nav-table-font-size
-  font-weight: $nav-table-font-weight
-  background-color: white
-  transition: $cell-transition
-  &:hover
-    background-color: #f0f0f0
-
-.c-disabled
-  opacity: 0.2
-  cursor: not-allowed
-  pointer-events: none
-  &:hover
-    background-color: transparent
-
-.c-active
-  background-color: #f0f0f0
-  font-weight: $weight-semibold
-
-.c-indicators
-  position: absolute
-  display: flex
-  justify-content: center
-  align-items: center
-  bottom: 5px
-  width: 100%
-  transition: $cell-transition
-  .c-indicator
-    width: 5px
-    height: 5px
-    border-radius: 50%
-    &:not(:first-child)
-      margin-left: 3px
-
-.c-table
-  table-layout: fixed
-  width: 100%
-  border-collapse: collapse
-  tr
-    td
-      border: 1px solid #dadada
-      width: 60px
-      height: 34px
-      &:first-child
-        border-left: 0
-      &:last-child
-        border-right: 0
-    &:first-child
-      td
-        border-top: 0
-    &:last-child
-      td
-        border-bottom: 0
-
-.indicators-enter-active, .indicators-leave-active
-  transition: $cell-transition
-
-.indicators-enter, .indicators-leave-to
-  opacity: 0
-
-</style>
-=======
-</script>
->>>>>>> e57311ac
+</script>