--- conflicted
+++ resolved
@@ -1,229 +1,183 @@
-<template>
-<div
-  class='c-pane-container'
-  :class='{ "is-double-paned": isDoublePaned_, "is-expanded": isExpanded }'
-  :style='themeStyles_.wrapper'>
-  <calendar-pane
-    :position='isDoublePaned_ ? 1 : 0'
-    :page.sync='fromPage_'
-    :min-page='minPage'
-    :max-page='maxFromPage'
-    :styles='themeStyles_'
-    :attributes='attributes_'
-    @titleClick='titleClick'
-    v-bind='$attrs'
-    v-on='$listeners'>
-  </calendar-pane>
-  <calendar-pane
-    v-if='isDoublePaned_'
-    :position='2'
-    :page.sync='toPage_'
-    :min-page='minToPage'
-    :max-page='maxPage'
-    :styles='themeStyles_'
-    :attributes='attributes_'
-    @titleClick='titleClick'
-    v-bind='$attrs'
-    v-on='$listeners'>
-  </calendar-pane>
-</div>
-</template>
-
-<script>
-import CalendarPane from './CalendarPane';
-import Tag from './Tag';
-import AttributeStore from '../utils/attributeStore';
-import defaults from '../utils/defaults';
-import {
-  todayComps,
-  pageIsEqualToPage,
-  pageIsBeforePage,
-  pageIsAfterPage,
-  getPrevPage,
-  getNextPage,
-  getPageBetweenPages,
-  getFirstValidPage,
-} from '../utils/helpers';
-import '../assets/fonts/vcalendar/vcalendar.scss';
-import '../styles/lib.sass';
-
-export default {
-  components: {
-    CalendarPane,
-    Tag,
-  },
-  props: {
-    minPage: Object,
-    maxPage: Object,
-    fromPage: Object,
-    toPage: Object,
-    isDoublePaned: Boolean,
-    isExpanded: Boolean,
-    themeStyles: Object,
-    attributes: Array,
-  },
-  data() {
-    return {
-      windowWidth: 0,
-      fromPage_: null,
-      toPage_: null,
-    };
-  },
-  computed: {
-    isDoublePaned_() {
-      return this.isDoublePaned && this.windowWidth >= 480;
-    },
-    paneCentered() {
-      return this.isDoublePaned && !this.isDoublePaned_;
-    },
-    maxFromPage() {
-      if (this.isDoublePaned_) return getPrevPage(this.maxPage);
-      return this.maxPage;
-    },
-    minToPage() {
-      if (this.isDoublePaned_) return getNextPage(this.minPage);
-      return null;
-    },
-    themeStyles_() {
-      // Mix user supplied styles with default styles
-      return { ...defaults.themeStyles, ...this.themeStyles };
-    },
-    attributes_() {
-<<<<<<< HEAD
-      if (!this.attributes || !this.attributes.length) return [];
-      return this.attributes.map((a, i) => {
-        const newAttribute = {
-          key: a.key || (i + 1).toString(),
-          dates: a.dates.map(d => (d instanceof DateInfo ? d : new DateInfo(d, a.order))),
-          order: a.order || 0,
-        };
-        if (a.highlight) {
-          newAttribute.highlight = {
-            ...defaults.highlight,
-            ...a.highlight,
-          };
-          if (!newAttribute.highlight.borderRadius) newAttribute.highlight.borderRadius = newAttribute.highlight.height;
-        }
-        if (a.dot) {
-          newAttribute.dot = {
-            ...defaults.dot,
-            ...a.dot,
-          };
-        }
-        if (a.bar) {
-          newAttribute.bar = {
-            ...defaults.bar,
-            ...a.bar,
-          };
-        }
-        if (a.contentStyle) {
-          newAttribute.contentStyle = {
-            ...a.contentStyle,
-          };
-        }
-        if (a.contentHoverStyle) {
-          newAttribute.contentHoverStyle = {
-            ...a.contentHoverStyle,
-          };
-        }
-        if (a.popover) {
-          newAttribute.popover = {
-            ...a.popover,
-          };
-        }
-        return newAttribute;
-      });
-=======
-      return AttributeStore(this.attributes);
->>>>>>> 5efe9656
-    },
-  },
-  watch: {
-    fromPage() {
-      this.refreshFromPage();
-    },
-    toPage() {
-      this.refreshToPage();
-    },
-    fromPage_(val) {
-      this.$emit('update:fromPage', val);
-      if (!pageIsBeforePage(val, this.toPage_)) {
-        this.toPage_ = getNextPage(val);
-      }
-    },
-    toPage_(val) {
-      this.$emit('update:toPage', val);
-      if (!pageIsAfterPage(val, this.fromPage_)) {
-        this.fromPage_ = getPrevPage(val);
-      }
-    },
-    isDoublePaned_() {
-      this.refreshToPage();
-    },
-  },
-  created() {
-    this.handleResize();
-    window.addEventListener('resize', this.handleResize);
-    this.refreshFromPage();
-    this.refreshToPage();
-  },
-  beforeDestroy() {
-    window.removeEventListener('resize', this.handleResize);
-  },
-  methods: {
-    refreshFromPage() {
-      this.fromPage_ = getFirstValidPage(
-        ...[
-          this.fromPage,
-          { month: todayComps.month, year: todayComps.year },
-        ].map(p => getPageBetweenPages(p, this.minPage, this.maxPage)),
-        this.minPage,
-        getPrevPage(this.maxPage),
-      );
-    },
-    refreshToPage() {
-      this.toPage_ = getFirstValidPage(
-        ...[
-          this.toPage,
-          getNextPage(this.fromPage_),
-        ].map(p => getPageBetweenPages(p, this.minPage, this.maxPage)),
-        this.maxPage,
-        getNextPage(this.minPage),
-      );
-    },
-    titleClick(page) {
-      if (pageIsEqualToPage(page, todayComps)) return;
-      if (page.position < 2) {
-        this.fromPage_ = getFirstValidPage(todayComps, pageIsBeforePage(page, todayComps) ? this.maxFromPage : this.minPage);
-      } else {
-        this.toPage_ = getFirstValidPage(todayComps, pageIsBeforePage(page, todayComps) ? this.maxPage : this.minToPage);
-      }
-    },
-    handleResize() {
-      this.windowWidth = window.innerWidth;
-    },
-  },
-};
-</script>
-
-<style lang='sass' scoped>
-
-@import '../styles/vars.sass'
-
-.c-pane-container
-  flex-shrink: 1
-  display: inline-flex
-  min-width: $paneWidth
-  width: $paneWidth
-  &.is-double-paned
-    min-width: $paneWidth * 2
-    width: $paneWidth * 2
-  &.is-expanded
-    width: 100%
-
-.c-pane-divider
-  width: 1px
-  border: 1px inset
-  border-color: #e3e3e3
-
-</style>
+<template>
+<div
+  class='c-pane-container'
+  :class='{ "is-double-paned": isDoublePaned_, "is-expanded": isExpanded }'
+  :style='themeStyles_.wrapper'>
+  <calendar-pane
+    :position='isDoublePaned_ ? 1 : 0'
+    :page.sync='fromPage_'
+    :min-page='minPage'
+    :max-page='maxFromPage'
+    :styles='themeStyles_'
+    :attributes='attributes_'
+    @titleClick='titleClick'
+    v-bind='$attrs'
+    v-on='$listeners'>
+  </calendar-pane>
+  <calendar-pane
+    v-if='isDoublePaned_'
+    :position='2'
+    :page.sync='toPage_'
+    :min-page='minToPage'
+    :max-page='maxPage'
+    :styles='themeStyles_'
+    :attributes='attributes_'
+    @titleClick='titleClick'
+    v-bind='$attrs'
+    v-on='$listeners'>
+  </calendar-pane>
+</div>
+</template>
+
+<script>
+import CalendarPane from './CalendarPane';
+import Tag from './Tag';
+import AttributeStore from '../utils/attributeStore';
+import defaults from '../utils/defaults';
+import {
+  todayComps,
+  pageIsEqualToPage,
+  pageIsBeforePage,
+  pageIsAfterPage,
+  getPrevPage,
+  getNextPage,
+  getPageBetweenPages,
+  getFirstValidPage,
+} from '../utils/helpers';
+import '../assets/fonts/vcalendar/vcalendar.scss';
+import '../styles/lib.sass';
+
+export default {
+  components: {
+    CalendarPane,
+    Tag,
+  },
+  props: {
+    minPage: Object,
+    maxPage: Object,
+    fromPage: Object,
+    toPage: Object,
+    isDoublePaned: Boolean,
+    isExpanded: Boolean,
+    themeStyles: Object,
+    attributes: Array,
+  },
+  data() {
+    return {
+      windowWidth: 0,
+      fromPage_: null,
+      toPage_: null,
+    };
+  },
+  computed: {
+    isDoublePaned_() {
+      return this.isDoublePaned && this.windowWidth >= 480;
+    },
+    paneCentered() {
+      return this.isDoublePaned && !this.isDoublePaned_;
+    },
+    maxFromPage() {
+      if (this.isDoublePaned_) return getPrevPage(this.maxPage);
+      return this.maxPage;
+    },
+    minToPage() {
+      if (this.isDoublePaned_) return getNextPage(this.minPage);
+      return null;
+    },
+    themeStyles_() {
+      // Mix user supplied styles with default styles
+      return { ...defaults.themeStyles, ...this.themeStyles };
+    },
+    attributes_() {
+      return AttributeStore(this.attributes);
+    },
+  },
+  watch: {
+    fromPage() {
+      this.refreshFromPage();
+    },
+    toPage() {
+      this.refreshToPage();
+    },
+    fromPage_(val) {
+      this.$emit('update:fromPage', val);
+      if (!pageIsBeforePage(val, this.toPage_)) {
+        this.toPage_ = getNextPage(val);
+      }
+    },
+    toPage_(val) {
+      this.$emit('update:toPage', val);
+      if (!pageIsAfterPage(val, this.fromPage_)) {
+        this.fromPage_ = getPrevPage(val);
+      }
+    },
+    isDoublePaned_() {
+      this.refreshToPage();
+    },
+  },
+  created() {
+    this.handleResize();
+    window.addEventListener('resize', this.handleResize);
+    this.refreshFromPage();
+    this.refreshToPage();
+  },
+  beforeDestroy() {
+    window.removeEventListener('resize', this.handleResize);
+  },
+  methods: {
+    refreshFromPage() {
+      this.fromPage_ = getFirstValidPage(
+        ...[
+          this.fromPage,
+          { month: todayComps.month, year: todayComps.year },
+        ].map(p => getPageBetweenPages(p, this.minPage, this.maxPage)),
+        this.minPage,
+        getPrevPage(this.maxPage),
+      );
+    },
+    refreshToPage() {
+      this.toPage_ = getFirstValidPage(
+        ...[
+          this.toPage,
+          getNextPage(this.fromPage_),
+        ].map(p => getPageBetweenPages(p, this.minPage, this.maxPage)),
+        this.maxPage,
+        getNextPage(this.minPage),
+      );
+    },
+    titleClick(page) {
+      if (pageIsEqualToPage(page, todayComps)) return;
+      if (page.position < 2) {
+        this.fromPage_ = getFirstValidPage(todayComps, pageIsBeforePage(page, todayComps) ? this.maxFromPage : this.minPage);
+      } else {
+        this.toPage_ = getFirstValidPage(todayComps, pageIsBeforePage(page, todayComps) ? this.maxPage : this.minToPage);
+      }
+    },
+    handleResize() {
+      this.windowWidth = window.innerWidth;
+    },
+  },
+};
+</script>
+
+<style lang='sass' scoped>
+
+@import '../styles/vars.sass'
+
+.c-pane-container
+  flex-shrink: 1
+  display: inline-flex
+  min-width: $paneWidth
+  width: $paneWidth
+  &.is-double-paned
+    min-width: $paneWidth * 2
+    width: $paneWidth * 2
+  &.is-expanded
+    width: 100%
+
+.c-pane-divider
+  width: 1px
+  border: 1px inset
+  border-color: #e3e3e3
+
+</style>