<template>
  <!-- Content row -->
  <div class="vc-day-popover-row">
    <!-- Indicator -->
    <div v-if="indicator" class="vc-day-popover-row-indicator">
      <span :style="indicator.style" :class="indicator.class" />
    </div>
    <!-- Content -->
    <div class="vc-day-popover-row-content">
      <slot>{{
        attribute.popover ? attribute.popover.label : 'No content provided'
      }}</slot>
    </div>
  </div>
</template>

<script>
import { defineComponent, computed } from 'vue';
import { useCalendarContext } from '../../use/calendar';

export default defineComponent({
  name: 'PopoverRow',
  props: {
    attribute: Object,
  },
  setup(props) {
    const { theme } = useCalendarContext();
    const indicator = computed(() => {
      const { highlight, dot, bar, popover } = props.attribute;
      if (popover && popover.hideIndicator) return null;
      if (highlight) {
        const { color, isDark } = highlight.start;
        return {
          style: {
            ...theme.value.bgAccentHigh({
              color,
              isDark: !isDark,
            }),
            width: '10px',
            height: '5px',
            borderRadius: '3px',
          },
        };
      }
      if (dot) {
        const { color, isDark } = dot.start;
        return {
          style: {
            ...theme.value.bgAccentHigh({
              color,
              isDark: !isDark,
            }),
            width: '5px',
            height: '5px',
            borderRadius: '50%',
          },
        };
      }
      if (bar) {
        const { color, isDark } = bar.start;
        return {
          style: {
            ...theme.value.bgAccentHigh({
              color,
              isDark: !isDark,
            }),
            width: '10px',
            height: '3px',
          },
        };
      }
      return null;
    });
    return {
      indicator,
    };
  },
<<<<<<< HEAD
});
</script>

<style lang="css">
@import './popover-row.css';
</style>
=======
};
</script>
>>>>>>> 61b0a885
<|MERGE_RESOLUTION|>--- conflicted
+++ resolved
@@ -75,14 +75,5 @@
       indicator,
     };
   },
-<<<<<<< HEAD
 });
-</script>
-
-<style lang="css">
-@import './popover-row.css';
-</style>
-=======
-};
-</script>
->>>>>>> 61b0a885
+</script>